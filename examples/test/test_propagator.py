--- conflicted
+++ resolved
@@ -9,14 +9,9 @@
 from dftpy.td.propagator import Propagator
 from dftpy.td.hamiltonian import Hamiltonian
 from dftpy.utils.utils import calc_rho
-<<<<<<< HEAD
 from dftpy.formats import io
 from dftpy.constants import Units
-=======
-from dftpy.formats.xsf import read_xsf
-from dftpy.constants import LEN_CONV
 from dftpy.td.utils import initial_kick
->>>>>>> 137658f6
 
 ang2bohr = 1.0/Units.Bohr
 
@@ -47,12 +42,7 @@
             HARTREE=HARTREE,
             PSEUDO=PSEUDO)
 
-<<<<<<< HEAD
-        x = rho0.grid.r[0]
-=======
-        rho0 = sys.field
         x = 0
->>>>>>> 137658f6
         k = 1.0e-3
         psi0 = initial_kick(k, x, np.sqrt(rho0))
 
