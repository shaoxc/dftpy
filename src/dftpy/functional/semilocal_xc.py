# Drivers for LibXC

import numpy as np
import copy

from dftpy.field import DirectField
from dftpy.functional.abstract_functional import AbstractFunctional
from dftpy.functional.functional_output import FunctionalOutput
from dftpy.time_data import TimeData


class XC(AbstractFunctional):
    def __init__(self, xc=None, core_density=None, libxc=True, name=None, x_str = 'lda_x', c_str = 'lda_c_pz', **kwargs):
        self.type = 'XC'
<<<<<<< HEAD
        self.name = name
        self.kwargs = {'xc': xc}
=======
        self.name = name or 'XC'
        self.kwargs = {'xc': xc or name, 'x_str' : x_str, 'c_str' : c_str}
>>>>>>> 2c27622a
        self.kwargs.update(kwargs)
        self._core_density = core_density
        if libxc:
            if CheckLibXC(False):
                self.xcfun = LibXC
            elif xc == 'LDA':
                self.xcfun = LDA
            else :
                raise ModuleNotFoundError("Install LibXC and pylibxc to use this functionality")
        else:
            self.xcfun = LDA

    @property
    def core_density(self):
        return self._core_density

    @core_density.setter
    def core_density(self, value):
        self._core_density = value

    def compute(self, density, calcType={"E", "V"}, **kwargs):

        kw_args = copy.deepcopy(self.kwargs)
        kw_args.update(kwargs)
        core_density = self.core_density
        if core_density is None:
            new_density = density
        elif density.rank == core_density.rank:
            new_density = density + core_density
        elif density.rank == 2 and core_density.rank == 1:
            new_density = density.copy()
            new_density[0] += 0.5 * core_density
            new_density[1] += 0.5 * core_density

        xc = kw_args.get('xc', None)
        if xc == 'PBE':
            xc_kwargs = {"x_str": "gga_x_pbe", "c_str": "gga_c_pbe"}
        elif xc == 'LDA':
            xc_kwargs = {"x_str": "lda_x", "c_str": "lda_c_pz"}
        else:
            xc_kwargs = {}
        kw_args.update(xc_kwargs)

        functional = self.xcfun(new_density, calcType=calcType, **kw_args)
        return functional


def CheckLibXC(stop = True):
    import importlib.util

    islibxc = importlib.util.find_spec("pylibxc")
    found = islibxc is not None
    if not found and stop :
        raise ModuleNotFoundError("Install LibXC and pylibxc to use this functionality")
    return found


def Get_LibXC_Input(density, do_sigma=True):
    inp = {}
    if density.rank > 1:
        rhoT = density.reshape((2, -1)).T
        inp["rho"] = rhoT.ravel()
    else:
        inp["rho"] = density.ravel()
    if do_sigma:
        # sigma = density.sigma()
        sigma = density.sigma("standard")
        if density.rank > 1:
            sigma = sigma.reshape((3, -1)).T
        inp["sigma"] = sigma.ravel()
    return inp


def Get_LibXC_Output(out, density):
    if not isinstance(out, (dict)):
        raise TypeError("LibXC output must be a dictionary")

    OutFunctional = FunctionalOutput(name="LibXC")

    rank_dict = {
        "vrho": 2,
        "v2rho2": 3,
        "v3rho3": 4,
        "v4rho4": 5,
        "vsigma": 3,
        "v2rhosigma": 6,
        "v2sigma2": 6,
    }

    for key in ["vrho", "v2rho2", "v3rho3", "v4rho4"]:
        if key in out.keys():
            if density.rank > 1:
                v = out[key].reshape((-1, rank_dict[key])).T
                v = DirectField(density.grid, rank=rank_dict[key], griddata_3d=v)
            else:
                v = DirectField(density.grid, rank=1, griddata_3d=out[key])
            if key == "vrho":
                OutFunctional.potential = v
            else:
                setattr(OutFunctional, key, v)

    vsigmas = {}
    for key in ["vsigma", "v2rhosigma", "v2sigma2"]:
        if key in out.keys():
            if density.rank > 1:
                vsigmas[key] = out[key].reshape((-1, rank_dict[key])).T
                vsigmas[key] = DirectField(density.grid, rank=rank_dict[key], griddata_3d=vsigmas[key])
            else:
                vsigmas[key] = DirectField(density.grid, griddata_3d=out[key].reshape(np.shape(density)))

    if vsigmas:
        if density.rank > 1:
            grhoU = density[0].gradient(flag="standard")
            grhoD = density[1].gradient(flag="standard")
        else:
            grho = density.gradient(flag="standard")

        if hasattr(OutFunctional, 'potential'):
            if density.rank > 1:
                prodotto = vsigmas['vsigma'][0] * grhoU
                v00 = prodotto.divergence(flag="standard")
                prodotto = vsigmas['vsigma'][1] * grhoD
                v01 = prodotto.divergence(flag="standard")
                prodotto = vsigmas['vsigma'][1] * grhoU
                v10 = prodotto.divergence(flag="standard")
                prodotto = vsigmas['vsigma'][2] * grhoD
                v11 = prodotto.divergence(flag="standard")
                OutFunctional.potential[0] -= 2 * v00 + v01
                OutFunctional.potential[1] -= 2 * v11 + v10
            else:
                prodotto = vsigmas['vsigma'] * grho
                vsigma_last = prodotto.divergence(flag="standard")
                OutFunctional.potential -= 2 * vsigma_last

        if hasattr(OutFunctional, 'v2rho2'):
            if density.rank > 1:
                prodotto = - vsigmas['v2rhosigma'][0] * grhoU
                v2rhosigma00 = prodotto.divergence(flag="standard")
                prodotto = - vsigmas['v2rhosigma'][1] * grhoD * 0.5
                v2rhosigma01 = prodotto.divergence(flag="standard")
                prodotto = - vsigmas['v2rhosigma'][1] * grhoU * 0.5
                v2rhosigma11 = prodotto.divergence(flag="standard")
                prodotto = - vsigmas['v2rhosigma'][2] * grhoD
                v2rhosigma12 = prodotto.divergence(flag="standard")
                prodotto = - vsigmas['v2rhosigma'][3] * grhoU
                v2rhosigma13 = prodotto.divergence(flag="standard")
                prodotto = - vsigmas['v2rhosigma'][4] * grhoD * 0.5
                v2rhosigma14 = prodotto.divergence(flag="standard")
                prodotto = - vsigmas['v2rhosigma'][4] * grhoU * 0.5
                v2rhosigma24 = prodotto.divergence(flag="standard")
                prodotto = - vsigmas['v2rhosigma'][5] * grhoD
                v2rhosigma25 = prodotto.divergence(flag="standard")
                prolapto = vsigmas['v2sigma2'][0] * grhoU.dot(grhoU) * 2.0
                v2sigma200 = prolapto.laplacian(force_real=True)
                prolapto = vsigmas['v2sigma2'][1] * grhoU.dot(grhoD)
                v2sigma201 = prolapto.laplacian(force_real=True)
                prolapto = vsigmas['v2sigma2'][1] * grhoU.dot(grhoU)
                v2sigma211 = prolapto.laplacian(force_real=True)
                prolapto = vsigmas['v2sigma2'][2] * grhoU.dot(grhoD) * 2.0
                v2sigma212 = prolapto.laplacian(force_real=True)
                prolapto = vsigmas['v2sigma2'][3] * grhoD.dot(grhoD) * 0.5
                v2sigma203 = prolapto.laplacian(force_real=True)
                prolapto = vsigmas['v2sigma2'][3] * grhoU.dot(grhoD)
                v2sigma213 = prolapto.laplacian(force_real=True)
                prolapto = vsigmas['v2sigma2'][3] * grhoU.dot(grhoU) * 0.5
                v2sigma223 = prolapto.laplacian(force_real=True)
                prolapto = vsigmas['v2sigma2'][4] * grhoD.dot(grhoD)
                v2sigma214 = prolapto.laplacian(force_real=True)
                prolapto = vsigmas['v2sigma2'][4] * grhoU.dot(grhoD)
                v2sigma224 = prolapto.laplacian(force_real=True)
                prolapto = vsigmas['v2sigma2'][5] * grhoD.dot(grhoD) * 2.0
                v2sigma225 = prolapto.laplacian(force_real=True)
                OutFunctional.v2rho2[0] = OutFunctional.v2rho2[
                                              0] + v2rhosigma00 + v2rhosigma01 + v2sigma200 + v2sigma201 + v2sigma203
                OutFunctional.v2rho2[1] = OutFunctional.v2rho2[
                                              1] + v2rhosigma11 + v2rhosigma12 + v2rhosigma13 + v2rhosigma14 + v2sigma211 + v2sigma212 + v2sigma213 + v2sigma214
                OutFunctional.v2rho2[2] = OutFunctional.v2rho2[
                                              2] + v2rhosigma24 + v2rhosigma25 + v2sigma223 + v2sigma224 + v2sigma225
            else:
                prodotto = - vsigmas['v2rhosigma'] * grho
                v2rhosigma = prodotto.divergence(flag="standard")
                prolapto = vsigmas['v2sigma2'] * grho.dot(grho) * 2.0
                v2sigma2 = prolapto.laplacian(force_real=True)
                OutFunctional.v2rho2 = OutFunctional.v2rho2 + v2rhosigma + v2sigma2

        if hasattr(OutFunctional, 'v3rho3') or hasattr(OutFunctional, 'v4rho4'):
            raise Exception('3rd and higher order derivative for GGA functionals has not implemented yet.')

    if "zk" in out.keys():
        if density.rank > 1:
            rho = np.sum(density, axis=0)
        else:
            rho = density
        edens = rho * out["zk"].reshape(np.shape(rho))
        ene = edens.sum() * density.grid.dV
        OutFunctional.energy = ene
        OutFunctional.energydensity = edens

    return OutFunctional


def LibXC(density, k_str=None, x_str=None, c_str=None, calcType={"E", "V"}, **kwargs):
    """
     Output:
        - out_functional: a functional evaluated with LibXC
     Input:
        - density: a DirectField (rank=1)
        - k_str, x_str,c_str: strings like "gga_k_lc94", "gga_x_pbe" and "gga_c_pbe"
    """
    TimeData.Begin("LibXC")
    if CheckLibXC():
        from pylibxc.functional import LibXCFunctional

    args = locals()
    do_sigma = False
    func_str = {}
    for key, value in args.items():
        if key in ["k_str", "x_str", "c_str"] and value is not None:
            if not isinstance(value, str):
                raise AttributeError(
                    "{} must be LibXC functionals. Check pylibxc.util.xc_available_functional_names()".format(key)
                )
            if value.startswith('hyb') or value.startswith('mgga'):
                raise AttributeError('Hybrid and Meta-GGA functionals have not been implemented yet')
            if value.startswith('gga'):
                do_sigma = True
            func_str[key] = value
    if not func_str:
        raise AttributeError("At least one of the k_str, x_str, c_str must not be None.")

    if not isinstance(density, (DirectField)):
        raise TypeError("density must be a rank-1 or -2 PBCpy DirectField")
    if density.rank == 1:
        polarization = "unpolarized"
    elif density.rank == 2:
        polarization = "polarized"
    else:
        raise AttributeError("density must be a rank-1 or -2 PBCpy DirectField")

    inp = Get_LibXC_Input(density, do_sigma=do_sigma)
    kargs = {'do_exc': False, 'do_vxc': False}
    if 'E' in calcType or 'D' in calcType:
        kargs.update({'do_exc': True})
    if 'V' in calcType:
        kargs.update({'do_vxc': True})
    if 'V2' in calcType:
        kargs.update({'do_fxc': True})
    if 'V3' in calcType:
        kargs.update({'do_kxc': True})
    if 'V4' in calcType:
        kargs.update({'do_lxc': True})

    for key, value in func_str.items():
        func = LibXCFunctional(value, polarization)
        TimeData.Begin("libxc_eval")
        out = func.compute(inp, **kargs)
        TimeData.End("libxc_eval")
        if 'out_functional' in locals():
            out_functional += Get_LibXC_Output(out, density)
            out_functional.name += "_" + value
        else:
            out_functional = Get_LibXC_Output(out, density)
            out_functional.name = value
    TimeData.End("LibXC")
    return out_functional


def PBE(density, calcType={"E", "V"}):
    return LibXC(
        density=density,
        x_str="gga_x_pbe",
        c_str="gga_c_pbe",
        calcType=calcType
    )


def LDA_XC(density, calcType={"E", "V"}):
    return LibXC(
        density=density, x_str="lda_x", c_str="lda_c_pz", calcType=calcType
    )


def LDA(rho, calcType={"E", "V"}, **kwargs):
    if rho.rank > 1:
        return LDA_XC(rho, calcType)
    TimeData.Begin("LDA")
    OutFunctional = FunctionalOutput(name="XC")
    a = (0.0311, 0.01555)
    b = (-0.048, -0.0269)
    c = (0.0020, 0.0007)
    d = (-0.0116, -0.0048)
    gamma = (-0.1423, -0.0843)
    beta1 = (1.0529, 1.3981)
    beta2 = (0.3334, 0.2611)

    rho_cbrt = np.cbrt(rho)
    rho_cbrt[rho_cbrt < 1E-30] = 1E-30  # for safe
    Rs = np.cbrt(3.0 / (4.0 * np.pi)) / rho_cbrt
    rs1 = Rs < 1
    rs2 = Rs >= 1
    Rs2sqrt = np.sqrt(Rs[rs2])

    if "E" in calcType:
        ExRho = -3.0 / 4.0 * np.cbrt(3.0 / np.pi) * rho_cbrt
        ExRho[rs1] += a[0] * np.log(Rs[rs1]) + b[0] + c[0] * Rs[rs1] * np.log(Rs[rs1]) + d[0] * Rs[rs1]
        ExRho[rs2] += gamma[0] / (1.0 + beta1[0] * Rs2sqrt + beta2[0] * Rs[rs2])
        ene = np.einsum("ijk, ijk->", ExRho, rho) * rho.grid.dV
        OutFunctional.energy = ene
    if "V" in calcType:
        pot = np.cbrt(-3.0 / np.pi) * rho_cbrt
        pot[rs1] += (
                np.log(Rs[rs1]) * (a[0] + 2.0 / 3 * c[0] * Rs[rs1])
                + b[0]
                - 1.0 / 3 * a[0]
                + 1.0 / 3 * (2 * d[0] - c[0]) * Rs[rs1]
        )
        pot[rs2] += (
                            gamma[0] + (7.0 / 6.0 * gamma[0] * beta1[0]) * Rs2sqrt + (
                            4.0 / 3.0 * gamma[0] * beta2[0] * Rs[rs2])
                    ) / (1.0 + beta1[0] * Rs2sqrt + beta2[0] * Rs[rs2]) ** 2
        OutFunctional.potential = pot
    if "V2" in calcType:
        fx = - np.cbrt(3.0 / np.pi) / 3.0 * np.cbrt(rho) / rho

        fc = np.empty(np.shape(rho))
        fc[rs1] = -a[0] / 3.0 - (c[0] / 9.0 * (np.log(Rs[rs1]) * 2.0 + 1.0) + d[0] * 2.0 / 9.0) * Rs[rs1]
        tmpa = beta1[0] * Rs2sqrt
        tmpb = beta2[0] * Rs[rs2]
        deno = 1.0 + tmpa + tmpb
        fc[rs2] = gamma[0] / 36.0 * (
                5.0 * tmpa + 7.0 * tmpa * tmpa + 8.0 * tmpb + 16.0 * tmpb * tmpb + 21.0 * tmpa * tmpb) / deno / deno / deno
        fc /= rho

        OutFunctional.v2rho2 = fx + fc

    TimeData.End("LDA")
    return OutFunctional


def LDAStress(rho, energy=None, potential=None, **kwargs):
    TimeData.Begin("LDA_Stress")
    if energy is None:
        EnergyPotential = LDA(rho, calcType={"E", "V"})
        potential = EnergyPotential.potential
        energy = EnergyPotential.energy
    elif potential is None:
        potential = LDA(rho, calcType={"V"}).potential
    stress = np.zeros((3, 3))
    try:
        Etmp = energy - np.einsum("..., ...-> ", potential, rho, optimize='optimal') * rho.grid.dV
    except Exception:
        Etmp = energy - np.asum(potential * rho) * rho.grid.dV
    for i in range(3):
        stress[i, i] = Etmp / rho.grid.volume
    TimeData.End("LDA_Stress")
    return stress


def _LDAStress(density, xc_str='lda_x', energy=None, flag='standard', **kwargs):
    if CheckLibXC():
        from pylibxc.functional import LibXCFunctional
    if density.rank > 1:
        polarization = 'polarized'
    else:
        polarization = 'unpolarized'

    nspin = density.rank
    func_xc = LibXCFunctional(xc_str, polarization)
    inp = {}
    if nspin > 1:
        rho = np.sum(density, axis=0)
        rhoT = density.reshape((2, -1)).T
        inp["rho"] = rhoT.ravel()
    else:
        rho = density
        inp["rho"] = density.ravel()

    kargs = {'do_exc': True, 'do_vxc': True}
    if energy is not None:
        kargs['do_exc'] = False
        energy = 0.5*energy
    out = func_xc.compute(inp, **kargs)

    if "zk" in out.keys():
        edens = out["zk"].reshape(np.shape(rho))
        energy = np.einsum("ijk, ijk->", edens, rho) * density.grid.dV

    if nspin > 1:
        v = out['vrho'].reshape((-1, 2)).T
        v = DirectField(density.grid, rank=density.rank, griddata_3d=v)
    else:
        v = DirectField(density.grid, rank=density.rank, griddata_3d=out['vrho'])
    stress = np.zeros((3, 3))
    try:
        P = energy - np.einsum("..., ...-> ", v, rho, optimize='optimal') * rho.grid.dV
    except Exception:
        P = energy - np.asum(v * rho) * rho.grid.dV
    stress = np.eye(3) * P
    return stress / rho.grid.volume


def _GGAStress(density, xc_str='gga_x_pbe', energy=None, flag='standard', **kwargs):
    if CheckLibXC():
        from pylibxc.functional import LibXCFunctional

    if density.rank > 1:
        polarization = 'polarized'
    else:
        polarization = 'unpolarized'

    nspin = density.rank
    func_xc = LibXCFunctional(xc_str, polarization)
    inp = {}
    if nspin > 1:
        rho = np.sum(density, axis=0)
        rhoT = density.reshape((2, -1)).T
        inp["rho"] = rhoT.ravel()
        gradDen = []
        for i in range(0, nspin):
            gradrho = density[i].gradient(flag=flag)
            gradDen.append(gradrho)
        sigma = []
        for i in range(0, nspin):
            for j in range(i, nspin):
                s = np.einsum("lijk,lijk->ijk", gradDen[i], gradDen[j])
                sigma.append(s)
        rank = (nspin * (nspin + 1)) // 2
        sigmaL = DirectField(grid=density.grid, rank=rank, griddata_3d=sigma)
        sigma = sigmaL.reshape((3, -1)).T
    else:
        rho = density
        inp["rho"] = density.ravel()
        gradDen = density.gradient(flag=flag)
        sigma = np.einsum("lijk,lijk->ijk", gradDen, gradDen)
        sigma = DirectField(grid=density.grid, rank=1, griddata_3d=sigma)
    inp["sigma"] = sigma.ravel()

    kargs = {'do_exc': True, 'do_vxc': True}
    if energy is not None:
        kargs['do_exc'] = False
        energy *= 0.5
    out = func_xc.compute(inp, **kargs)

    if "zk" in out.keys():
        edens = out["zk"].reshape(np.shape(rho))
        energy = np.einsum("ijk, ijk->", edens, rho) * density.grid.dV

    if nspin > 1:
        v = out['vrho'].reshape((-1, 2)).T
        v = DirectField(density.grid, rank=density.rank, griddata_3d=v)
        vsigma = out["vsigma"].reshape((-1, 3)).T
        vsigma = DirectField(density.grid, rank=3, griddata_3d=vsigma)
        sigma = sigmaL
    else:
        v = DirectField(density.grid, rank=density.rank, griddata_3d=out['vrho'])
        vsigma = DirectField(density.grid, griddata_3d=out["vsigma"].reshape(np.shape(density)))

    P = energy
    try:
        P -= np.einsum("..., ...-> ", v, density, optimize='optimal') * rho.grid.dV
        P -= 2.0 * np.einsum("..., ...-> ", sigma, vsigma, optimize='optimal') * rho.grid.dV
    except Exception:
        P -= np.sum(v * density) * rho.grid.dV
        P -= 2.0 * np.sum(sigma * vsigma) * rho.grid.dV
    stress = np.eye(3) * P
    for i in range(3):
        for j in range(3):
            if nspin > 1:
                stress[i, j] -= 2.0 * np.einsum("ijk, ijk, ijk -> ", gradDen[0][i], gradDen[0][j],
                                                vsigma[0]) * rho.grid.dV
                stress[i, j] -= 2.0 * np.einsum("ijk, ijk, ijk -> ", gradDen[0][i], gradDen[1][j],
                                                vsigma[1]) * rho.grid.dV
                stress[i, j] -= 2.0 * np.einsum("ijk, ijk, ijk -> ", gradDen[1][i], gradDen[1][j],
                                                vsigma[2]) * rho.grid.dV
            else:
                stress[i, j] -= 2.0 * np.einsum("ijk, ijk, ijk -> ", gradDen[i], gradDen[j], vsigma) * rho.grid.dV
    return stress / rho.grid.volume


def GGAStress(density, x_str='gga_x_pbe', c_str='gga_c_pbe', energy=None, flag='standard', **kwargs):
    stress = _GGAStress(density, xc_str=x_str, energy=energy, flag=flag, **kwargs)
    stress += _GGAStress(density, xc_str=c_str, energy=energy, flag=flag, **kwargs)
    return stress


def PBEStress(density, energy=None, flag='standard', **kwargs):
    stress = GGAStress(density, x_str='gga_x_pbe', c_str='gga_c_pbe', energy=energy, flag=flag, **kwargs)
    return stress


def XCStress(density, name=None, xc=None, x_str='gga_x_pbe', c_str='gga_c_pbe', energy=None, flag='standard', **kwargs):
    TimeData.Begin("XCStress")
    name = xc or name
    if name == 'LDA':
        x_str = 'lda_x'
        c_str = 'lda_c_pz'
        stress = _LDAStress(density, xc_str=x_str, energy=energy, flag=flag, **kwargs)
        stress += _LDAStress(density, xc_str=c_str, energy=energy, flag=flag, **kwargs)
    elif name == 'PBE':
        x_str = 'gga_x_pbe'
        c_str = 'gga_c_pbe'
        stress = _GGAStress(density, xc_str=x_str, energy=energy, flag=flag, **kwargs)
        stress += _GGAStress(density, xc_str=c_str, energy=energy, flag=flag, **kwargs)
    elif x_str[:3] == c_str[:3] == 'lda':
        stress = _LDAStress(density, xc_str=x_str, energy=energy, flag=flag, **kwargs)
        stress += _LDAStress(density, xc_str=c_str, energy=energy, flag=flag, **kwargs)
    elif x_str[:3] == c_str[:3] == 'gga':
        stress = _LDAStress(density, xc_str=x_str, energy=energy, flag=flag, **kwargs)
        stress += _LDAStress(density, xc_str=c_str, energy=energy, flag=flag, **kwargs)
    else:
        raise AttributeError("'x_str' %s and 'c_str' %s must be same type" % (x_str, c_str))

    TimeData.End("XCStress")
    return stress<|MERGE_RESOLUTION|>--- conflicted
+++ resolved
@@ -12,13 +12,8 @@
 class XC(AbstractFunctional):
     def __init__(self, xc=None, core_density=None, libxc=True, name=None, x_str = 'lda_x', c_str = 'lda_c_pz', **kwargs):
         self.type = 'XC'
-<<<<<<< HEAD
-        self.name = name
-        self.kwargs = {'xc': xc}
-=======
         self.name = name or 'XC'
         self.kwargs = {'xc': xc or name, 'x_str' : x_str, 'c_str' : c_str}
->>>>>>> 2c27622a
         self.kwargs.update(kwargs)
         self._core_density = core_density
         if libxc:
