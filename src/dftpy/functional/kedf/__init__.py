# Collection of Kinetic Energy Density Functionals
import copy

import numpy as np

from dftpy.field import DirectField
from dftpy.functional.abstract_functional import AbstractFunctional
from dftpy.functional.functional_output import FunctionalOutput, ZeroFunctional
from dftpy.functional.kedf.fp import *
from dftpy.functional.kedf.gga import *
from dftpy.functional.kedf.hc import *
from dftpy.functional.kedf.lwt import *
from dftpy.functional.kedf.mgp import *
from dftpy.functional.kedf.sm import *
from dftpy.functional.kedf.tf import *
from dftpy.functional.kedf.vw import *
from dftpy.functional.kedf.wt import *
from dftpy.functional.semilocal_xc import LibXC
from dftpy.mpi import sprint
<<<<<<< HEAD
from dftpy.functional.kedf.lkt import LKT

__all__ = ["KEDF", "KEDFunctional", "KEDFStress"]

KEDF_Dict = {
    "TF": TF,
    "vW": vW,
    "LKT": LKT,
}

NLKEDF_Dict = {
    "WT": WT,
    "SM": SM,
    "FP": FP,
    "MGP": MGP,
    "MGPA": MGPA,
    "MGPG": MGPG,
    "LWT": LWT,
    "LMGP": LMGP,
    "LMGPA": LMGPA,
    "LMGPG": LMGPG,
    "HC": HC,
}

KEDF_Stress_Dict = {
=======
from dftpy.utils import name2functions

__all__ = ["KEDF", "MIXGGAS", "NLGGA",
    "kedf2mixkedf", "kedf2nlgga",
    "KEDFEngines", "KEDFEngines_Stress"]

KEDFEngines= {
        "NONE": ZeroFunctional,
        "TF": TF,
        "VW": vW,
        "GGA": GGA,
        "WT-NL": WT,
        "SM-NL": SM,
        "FP-NL": FP,
        "MGP-NL": MGP,
        "MGPA-NL": MGPA,
        "MGPG-NL": MGPG,
        "LWT-NL": LWT,
        "LMGP-NL": LMGP,
        "LMGPA-NL": LMGPA,
        "LMGPG-NL": LMGPG,
        "HC-NL": HC,
        "DTTF": TTF,
        "LIBXC_KEDF": LibXC,
        "X_TF_Y_VW": ("TF", "VW"),
        "XTFYVW": ("TF", "VW"),
        "TFVW": ("TF", "VW"),
        "WT": ("TF", "VW", "WT-NL"),
        "SM": ("TF", "VW", "SM-NL"),
        "FP": ("TF", "VW", "FP-NL"),
        "MGP": ("TF", "VW", "MGP-NL"),
        "MGPA": ("TF", "VW", "MGPA-NL"),
        "MGPG": ("TF", "VW", "MGPG-NL"),
        "LWT": ("TF", "VW", "LWT-NL"),
        "LMGP": ("TF", "VW", "LMGP-NL"),
        "LMGPA": ("TF", "VW", "LMGPA-NL"),
        "LMGPG": ("TF", "VW", "LMGPG-NL"),
        "HC": ("TF", "VW", "HC-NL"),
        "TTF": TF,
        }

KEDFEngines_Stress = {
>>>>>>> 3b5bac79
    "TF": ThomasFermiStress,
    "VW": vonWeizsackerStress,
    "WT-NL": WTStress,
    "X_TF_Y_VW": ("TF", "VW"),
    "XTFYVW": ("TF", "VW"),
    "TFVW": ("TF", "VW"),
    "WT": ("TF", "VW", "WT-NL"),
    }


class KEDF(AbstractFunctional):
    def __init__(self, name="WT", kedf = None, **kwargs):
        self.type = 'KEDF'
        self.name = kedf or name
        self.options = kwargs
        self.options['kedf'] = self.name
        self.ke_kernel_saved = {
            "Kernel": None,
            "rho0": 0.0,
            "shape": None,
            "KernelTable": None,
            "etamax": None,
            "KernelDeriv": None,
            "MGPKernelE": None,
            "kfmin": None,
            "kfmax": None,
        }
        self.energies = {}

    def __new__(cls, name="WT", **kwargs):
        if name.startswith('STV+GGA+'):
            return kedf2nlgga(name, **kwargs)
        elif name.startswith('MIX_'):
            return kedf2mixkedf(name, **kwargs)
        else:
            return super(KEDF, cls).__new__(cls)

    def compute(self, density, calcType={"E", "V"}, name=None, kedf = None, split=False, **kwargs):
        if kedf : name = kedf
        if name is None : name = self.name
        name = name.upper()
        options = copy.deepcopy(self.options)
        options.update(kwargs)
        options['functional'] = options.get('k_str', None) # For GGA functional
        functional = {}
        if density.ndim > 3:
            nspin = density.rank
            rhos = np.sum(density, axis=0)
        else :
            nspin = 1
            rhos = density
        names = name2functions(name, KEDFEngines)
        #-----------------------------------------------------------------------
        temperature = options.get('temperature0', None) or options.get('temperature', None)
        if temperature : names = {**names, 'DTTF':TTF}
        #-----------------------------------------------------------------------
        for key in names :
            func = KEDFEngines.get(key, None)
            if func is None :
                raise AttributeError("%s KEDF to be implemented" % name)

            out = func(rhos, calcType=calcType, ke_kernel_saved=self.ke_kernel_saved, **options)

            if split:
                functional[key] = out
                if 'E' in calcType : self.energies[key] = out.energy
            else:
                key = 'KEDF'
                if key not in functional :
                    functional[key] = out
                else :
                    functional[key] += out
        #-----------------------------------------------------------------------
        if nspin > 1 :
            """
            Note :
                For polarization case, use total density and have same potential.
            """
            for key, out in functional.items() :
                for i in range(1, nspin):
                    if 'V' in calcType:
                        out.potential = out.potential.tile((nspin, 1, 1, 1))
                    if 'D' in calcType:
<<<<<<< HEAD
                        ke[k1].energydensity = np.vstack((ke[k1].energydensity, ke1[k1].energydensity))
            for k1 in ke:
                if 'V' in calcType:
                    ke[k1].potential = ke[k1].potential.reshape(rho.shape)
                if 'D' in calcType:
                    ke[k1].energydensity = ke[k1].energydensity.reshape(rho.shape)
        else:
            for i in range(1, nspin):
                ke1 = KEDFunctional(rho[i] * nspin, name, calcType, split, nspin=nspin, **kwargs)
                if 'E' in calcType:
                    ke.energy = ke.energy + ke1.energy
                if 'V' in calcType:
                    ke.potential = np.vstack((ke.potential, ke1.potential))
                if 'D' in calcType:
                    ke.energydensity = np.vstack((ke.energydensity, ke1.energydensity))
            if 'V' in calcType:
                ke.potential = DirectField(grid=rho.grid, griddata_3d=ke.potential, rank=nspin)
            if 'D' in calcType:
                ke.energydensity = DirectField(grid=rho.grid, griddata_3d=ke.energydensity, rank=nspin)
        return ke
    # -----------------------------------------------------------------------
    if name.upper() == "NONE":
        OutFunctional = FunctionalOutput(name="NONE", energy=0.0)
        if 'D' in calcType:
            OutFunctional.energydensity = DirectField(grid=rho.grid, rank=nspin)
        if 'V' in calcType:
            OutFunctional.potential = DirectField(grid=rho.grid, rank=nspin)
        OutFunctionalDict = {"NONE": OutFunctional}
    elif name in KEDF_Dict:
        func = KEDF_Dict[name]
        OutFunctional = func(rho, calcType=calcType, **kwargs)
        if nspin > 1 and 'E' in calcType:
            OutFunctional.energy /= nspin
        OutFunctionalDict = {name: OutFunctional}
    elif name == "x_TF_y_vW" or name == "TFvW" or name == "xTFyvW":
        xTF = TF(rho, calcType=calcType, **kwargs)
        yvW = vW(rho, calcType=calcType, **kwargs)
        if nspin > 1 and 'E' in calcType:
            xTF.energy /= nspin
            yvW.energy /= nspin
        OutFunctional = xTF + yvW
        OutFunctional.name = name
        OutFunctionalDict = {"TF": xTF, "vW": yvW}
    elif name[:3] == "GGA" or name in GGA_KEDF_list:
        func = GGA
        if name in GGA_KEDF_list:
            k_str = name
        elif name[4:] in GGA_KEDF_list:
            k_str = name[4:]
        else:
            k_str = kwargs["k_str"].upper()
            if k_str not in GGA_KEDF_list:
                raise AttributeError("%s GGA KEDF to be implemented" % k_str)
        OutFunctional = func(rho, functional=k_str, calcType=calcType, **kwargs)
        OutFunctionalDict = {"GGA": OutFunctional}
    elif name == "LIBXC_KEDF":
        k_str = kwargs.get("k_str", "gga_k_lc94").lower()
        OutFunctional = LibXC(rho, k_str=k_str, calcType=calcType)
        OutFunctionalDict = {"XC": OutFunctional}
    elif name in NLKEDF_Dict:
        func = NLKEDF_Dict[name]
        NL = func(rho, calcType=calcType, **kwargs)
        x = kwargs.get("x", 1.0)
        y = kwargs.get("y", 1.0)
        alpha = kwargs.get("alpha", 5.0 / 6.0)
        beta = kwargs.get("beta", 5.0 / 6.0)
        if abs(x) > 1e-8:
            if abs(alpha + beta - 5.0 / 3.0) < 1e-8:
                s = 1.0 + (x - 1) * 20 / (25 - (abs(beta - alpha) * 3) ** 2)  # only works when \alpha+\beta=5/3
            else:
                s = x
            xTF = TF(rho, x=s, calcType=calcType)
        else:
            xTF = FunctionalOutput(name="ZERO", energy=0.0)

        if abs(y) > 1e-8:
            yvW = vW(rho, calcType=calcType, **kwargs)
        else:
            yvW = FunctionalOutput(name="ZERO", energy=0.0)
        if nspin > 1 and 'E' in calcType:
            xTF.energy /= nspin
            yvW.energy /= nspin
            NL.energy /= nspin
        OutFunctional = NL + xTF + yvW
        OutFunctional.name = name
        OutFunctionalDict = {"TF": xTF, "vW": yvW, "NL": NL}
    elif name[:5] == 'NLGGA' and name[6:] in NLKEDF_Dict:
        func = NLKEDF_Dict[name[6:]]
        NL = func(rho, calcType=calcType, **kwargs)
        k_str = kwargs["k_str"].upper()
        if k_str in GGA_KEDF_list:
            gga = GGA(rho, functional=k_str, calcType=calcType, **kwargs)
        else:
            raise AttributeError("%s GGA KEDF to be implemented" % k_str)
        if nspin > 1 and 'E' in calcType:
            gga.energy /= nspin
            NL.energy /= nspin
        OutFunctional = NL + gga
        OutFunctional.name = name
        OutFunctionalDict = {"GGA": gga, "NL": NL}
    else:
        raise AttributeError("%s KEDF to be implemented" % name)
=======
                        out.energydensity = out.energydensity.tile((nspin, 1, 1, 1))
        if not split : functional = functional[key]
        #-----------------------------------------------------------------------
        return functional
>>>>>>> 3b5bac79

    def stress(self, density, name=None, kedf=None, split=False, **kwargs):
        if kedf : name = kedf
        if name is None : name = self.name
        name = name.upper()
        options = copy.deepcopy(self.options)
        options.update(kwargs)
        options['functional'] = options.get('k_str', None) # For GGA functional
        funcs = name2functions(name, KEDFEngines_Stress)
        if len(self.energies)< len(funcs):
            self.compute(density, calcType = {"E"}, name = name, split = True, **kwargs)
        if density.ndim > 3:
            nspin = density.rank
            rhol = density
        else :
            nspin = 1
            rhol = [density]

        out = {}
        for k, func in funcs.items():
            if split : stress = np.zeros((3, 3))
            energy = self.energies[k]/nspin
            for i in range(0, nspin):
                stress += func(rhol[i], energy=energy, **kwargs)
            if split : out[k] = stress
        if split : stress = out
        return stress


def KEDFStress(rho, name="WT", energy=None, **kwargs):
    """
    KEDF stress interface (deprecated)
    """
    KEDF_Stress_Dict = {
        "TF": ThomasFermiStress,
        "VW": vonWeizsackerStress,
        "WT": WTStress,
        }

    if name in KEDF_Stress_Dict:
        func = KEDF_Stress_Dict[name]

    stress = np.zeros((3, 3))
    if rho.ndim > 3:
        nspin = rho.rank
        rhol = rho
    else :
        nspin = 1
        rhol = [rho]

    for i in range(0, nspin):
        stress += func(rhol[i]*nspin, energy=energy, **kwargs)/nspin

    return stress


class NLGGA(AbstractFunctional):
    def __init__(self, stv=None, gga=None, nl=None, rhomax=None, name='STV+GGA+LMGPA'):
        self.stv = stv
        self.gga = gga
        self.nl = nl
        self.rhomax = rhomax
        self.level = 3  # if smaller than 3 only use gga to guess the rhomax
        self.name = name.upper()

    def compute(self, density, calcType={"E", "V"}, **kwargs):
        calcType = {"E", "V"}
        # T_{s}[n]=\int \epsilon[n](\br) d\br=\int W[n](\br)\left[\epsilon_{NL} [n] + \epsilon_{STV}(n)\right] + \bigg(1-W[n](\br)\bigg)\epsilon_{GGA} d\br
        if 'V' in calcType:
            calc = {'D', 'V'}
        elif 'E' in calcType:
            calc = {'D'}

        rhomax_w = density.amax()

        nmax = kwargs.get('rhomax', None) or self.rhomax
        if not nmax: nmax = rhomax_w
        kfmax = 2.0 * np.cbrt(3.0 * np.pi ** 2 * nmax)
        kwargs['kfmax'] = kfmax

        func_gga = self.gga(density, calcType=calc, **kwargs)

        # truncate the density higher than rhomax for NL
        if rhomax_w > nmax:
            sprint('!WARN : some density large than rhomax', rhomax_w, nmax, comm=density.mp.comm, level=1)

        mask = density > nmax
        if np.count_nonzero(mask) > 0:
            density_trunc = density.copy()
            density_trunc[mask] = nmax
        else:
            density_trunc = density

        if self.level > 2:
            func_stv = self.stv(density, calcType=calc, **kwargs)
            func_nl = self.nl(density_trunc, calcType=calc, **kwargs)
            kdd = kwargs.get('kdd', self.nl.kwargs.get('kdd', 1))
            if kdd < 3:
                func_nl.energydensity = 3.0 / 8.0 * density_trunc * func_nl.potential

        wn = density_trunc / nmax

        obj = FunctionalOutput(name='NLGGA')

        if 'V' in calcType:
            # V_{STV} = W[n]v_{STV} + \frac{\epsilon_{STV}}{n_{max}}
            # V_{GGA} = \left(1-W[n]\right)v_{GGA} -\frac{\epsilon_{GGA}}{n_{max}}
            # V_{NL} =W[n]v_{NL} +\frac{\epsilon_{NL}}{n_{max}}
            if self.level > 2:
                pot = wn * func_stv.potential + func_stv.energydensity / nmax
                pot += (1 - wn) * func_gga.potential - func_gga.energydensity / nmax
                pot += wn * func_nl.potential + func_nl.energydensity / nmax
            else:
                pot = func_gga.potential
            obj.potential = pot

        if 'E' in calcType:
            # E_{STV} =\int  W[n(\br)] \epsilon_{STV}(\br) d\br
            # E_{GGA} =\int (1-W[n](\br))\epsilon_{GGA}(\br)
            # E_{NL} =\int \epsilon_{NL} W[n](\br) d\br .
            if self.level > 2:
                energydensity = wn * func_stv.energydensity
                energydensity += (1 - wn) * func_gga.energydensity
                energydensity += wn * func_nl.energydensity
            else:
                energydensity = func_gga.energydensity
            energy = energydensity.sum() * density.grid.dV
            obj.energy = energy

        return obj


def kedf2nlgga(name='STV+GGA+LMGPA', **kwargs):
    """
    Base on the input generate NLKEDF

    Args:
        name: the name of NLGGA

    Raises:
        AttributeError: Must contain three parts in the name

    """

    kedf = kwargs.get('kedf', None)
    if kedf :
        name = kedf
        del kwargs['kedf']
    name = name.upper()

    if not name.startswith('STV+GGA+'):
        raise AttributeError("The name of NLGGA is not correct : {}".format(name))
    names = name.split('+')

    # Only for STV
    params = kwargs.get("params", None)
    if params is not None: del kwargs["params"]

    # Only for GGA
    if "k_str" in kwargs:
        k_str = kwargs.pop("k_str")
    else:
        k_str = "REVAPBEK"

    # Remove TF and vW from NL
    for key in ['x', 'y']:
        kwargs[key] = 0.0

    sigma = kwargs.get("sigma", None)
    rhomax = kwargs.get("rhomax", None)

    if k_str.upper() in GGA_KEDF_list:
        names[1] = 'GGA'
        k_str = k_str.upper()
    else:
        names[1] = 'LIBXC_KEDF'
        k_str = k_str.lower()

    stv = KEDF(name='GGA', k_str='STV', params=params, sigma=sigma)
    gga = KEDF(name=names[1], k_str=k_str, sigma=sigma)
    # -----------------------------------------------------------------------
    if names[2] == 'HC':
        kwargs['k_str'] = 'PBE2'
        kwargs['params'] = [0.1, 0.45]
        kwargs['delta'] = 0.3
    # -----------------------------------------------------------------------
    nl = KEDF(name=names[2], **kwargs)
    obj = NLGGA(stv, gga, nl, rhomax=rhomax, name=name)

    return obj


def kedf2mixkedf(name='MIX_TF+GGA', first_high=True, **kwargs):
    """
    Base on the input generate MIXKEDF

    Args:
        name: the name of MIXKEDF

    Raises:
        AttributeError: The name must startswith 'MIX_'

    """

    kedf = kwargs.get('kedf', None)
    if kedf :
        name = kedf
        del kwargs['kedf']
    name = name.upper()

    if not name.startswith('MIX_'):
        raise AttributeError("The name of MIXKEDF is not correct : {}".format(name))
    names = name[4:].split('+')

    # Only for second(GGA)
    if "k_str" in kwargs:
        k_str = kwargs.pop("k_str")
    else:
        k_str = "REVAPBEK"

    sigma = kwargs.get("sigma", None)
    rhomax = kwargs.get("rhomax", None)

    if k_str.upper() in GGA_KEDF_list:
        names[1] = 'GGA'
        k_str = k_str.upper()
    else:
        names[1] = 'LIBXC_KEDF'
        k_str = k_str.lower()

    stv = KEDF(name=names[0], **kwargs)
    gga = KEDF(name=names[1], k_str=k_str, sigma=sigma)
    obj = MIXGGAS(stv, gga, rhomax=rhomax, name=name)

    return obj


class MIXGGAS(AbstractFunctional):
    def __init__(self, stv=None, gga=None, rhomax=None, name='MIX_TF+GGA'):
        self.stv = stv
        self.gga = gga
        self.rhomax = rhomax
        self.name = name.upper()

    def compute(self, density, calcType={"E", "V"}, **kwargs):
        calcType = {"E", "V"}
        if 'V' in calcType:
            calc = {'D', 'V'}
        elif 'E' in calcType:
            calc = {'D'}

        func_stv = self.stv(density, calcType=calc, **kwargs)

        func_gga = self.gga(density, calcType=calc, **kwargs)

        obj = FunctionalOutput(name='MIXGGAS')

        self.interpfunc(density, calcType=calcType, **kwargs)
        interpolate_f = self.interpolate_f
        interpolate_df = self.interpolate_df

        if 'V' in calcType:
            pot = interpolate_f * func_stv.potential + interpolate_df * func_stv.energydensity
            pot += (1 - interpolate_f) * func_gga.potential - interpolate_df * func_gga.energydensity
            obj.potential = pot

        if 'E' in calcType:
            energydensity = interpolate_f * func_stv.energydensity
            energydensity += (1 - interpolate_f) * func_gga.energydensity
            energy = energydensity.sum() * density.grid.dV
            obj.energy = energy

        return obj

    def interpfunc(self, rho, calcType={"E", "V"}, func='tanh', **kwargs):
        if self.rhomax is None or self.rhomax < 1E-30:
            self.interpolate_f = 1.0
            self.interpolate_df = 0.0
        elif self.rhomax > 100:
            self.interpolate_f = 0.0
            self.interpolate_df = 0.0
        else:
            if func == 'tanh':
                self.interp_tanh(rho, calcType=calcType, **kwargs)
            else:
                self.interp_linear(rho, calcType=calcType, **kwargs)
        return

    def interp_tanh(self, rho, calcType={"E", "V"}, **kwargs):
        # x = -2 * np.abs(rho/self.rhomax)
        # ex = np.exp(x)
        # self.interpolate_f = (1 - ex)/(1 + ex)
        x = np.abs(rho / self.rhomax)
        self.interpolate_f = np.tanh(x)
        self.interpolate_df = 1.0 / (np.cosh(x) ** 2 * self.rhomax)
        return

    def interp_linear(self, rho, calcType={"E", "V"}, **kwargs):
        self.interpolate_f = np.abs(rho / self.rhomax)
        mask = self.interpolate_f > 1.0
        self.interpolate_f[mask] = 1.0
        self.interpolate_df = np.ones_like(self.interpolate_f) / self.rhomax
        self.interpolate_df[mask] = 0.0
        return

    def _interp_lkt(self, rho, calcType={"E", "V"}, **kwargs):
        sigma = kwargs.get('sigma', None)
        rhom = rho.copy()
        tol = 1e-16
        rhom[rhom < tol] = tol

        rho23 = rhom ** (2.0 / 3.0)
        rho43 = rho23 * rho23
        rho83 = rho43 * rho43
        q = rho.grid.get_reciprocal().q
        g = rho.grid.get_reciprocal().g

        rhoG = rho.fft()
        rhoGrad = []
        for i in range(3):
            if sigma is None:
                grhoG = g[i] * rhoG * 1j
            else:
                grhoG = g[i] * rhoG * np.exp(-q * (sigma) ** 2 / 4.0) * 1j
            item = (grhoG).ifft(force_real=True)
            rhoGrad.append(item)
        s = np.sqrt(rhoGrad[0] ** 2 + rhoGrad[1] ** 2 + rhoGrad[2] ** 2) / rho43
        F, dFds2 = GGAFs(s, functional='LKT', calcType=calcType, gga_remove_vw=True, **kwargs)

        if 'V' in calcType:
            dFdn = -4.0 / 3.0 * dFds2 * s * s / rhom
            p3 = []
            for i in range(3):
                item = dFds2 * rhoGrad[i] / rho83
                p3.append(item.fft())
            pot3G = g[0] * p3[0] + g[1] * p3[1] + g[2] * p3[2]
            dFdn -= (1j * pot3G).ifft(force_real=True)

        self.interpolate_s = s
        self.interpolate_f = F
        self.interpolate_df = dFdn<|MERGE_RESOLUTION|>--- conflicted
+++ resolved
@@ -17,34 +17,8 @@
 from dftpy.functional.kedf.wt import *
 from dftpy.functional.semilocal_xc import LibXC
 from dftpy.mpi import sprint
-<<<<<<< HEAD
+from dftpy.utils import name2functions
 from dftpy.functional.kedf.lkt import LKT
-
-__all__ = ["KEDF", "KEDFunctional", "KEDFStress"]
-
-KEDF_Dict = {
-    "TF": TF,
-    "vW": vW,
-    "LKT": LKT,
-}
-
-NLKEDF_Dict = {
-    "WT": WT,
-    "SM": SM,
-    "FP": FP,
-    "MGP": MGP,
-    "MGPA": MGPA,
-    "MGPG": MGPG,
-    "LWT": LWT,
-    "LMGP": LMGP,
-    "LMGPA": LMGPA,
-    "LMGPG": LMGPG,
-    "HC": HC,
-}
-
-KEDF_Stress_Dict = {
-=======
-from dftpy.utils import name2functions
 
 __all__ = ["KEDF", "MIXGGAS", "NLGGA",
     "kedf2mixkedf", "kedf2nlgga",
@@ -54,6 +28,7 @@
         "NONE": ZeroFunctional,
         "TF": TF,
         "VW": vW,
+        "LKT": LKT,
         "GGA": GGA,
         "WT-NL": WT,
         "SM-NL": SM,
@@ -86,7 +61,6 @@
         }
 
 KEDFEngines_Stress = {
->>>>>>> 3b5bac79
     "TF": ThomasFermiStress,
     "VW": vonWeizsackerStress,
     "WT-NL": WTStress,
@@ -170,115 +144,10 @@
                     if 'V' in calcType:
                         out.potential = out.potential.tile((nspin, 1, 1, 1))
                     if 'D' in calcType:
-<<<<<<< HEAD
-                        ke[k1].energydensity = np.vstack((ke[k1].energydensity, ke1[k1].energydensity))
-            for k1 in ke:
-                if 'V' in calcType:
-                    ke[k1].potential = ke[k1].potential.reshape(rho.shape)
-                if 'D' in calcType:
-                    ke[k1].energydensity = ke[k1].energydensity.reshape(rho.shape)
-        else:
-            for i in range(1, nspin):
-                ke1 = KEDFunctional(rho[i] * nspin, name, calcType, split, nspin=nspin, **kwargs)
-                if 'E' in calcType:
-                    ke.energy = ke.energy + ke1.energy
-                if 'V' in calcType:
-                    ke.potential = np.vstack((ke.potential, ke1.potential))
-                if 'D' in calcType:
-                    ke.energydensity = np.vstack((ke.energydensity, ke1.energydensity))
-            if 'V' in calcType:
-                ke.potential = DirectField(grid=rho.grid, griddata_3d=ke.potential, rank=nspin)
-            if 'D' in calcType:
-                ke.energydensity = DirectField(grid=rho.grid, griddata_3d=ke.energydensity, rank=nspin)
-        return ke
-    # -----------------------------------------------------------------------
-    if name.upper() == "NONE":
-        OutFunctional = FunctionalOutput(name="NONE", energy=0.0)
-        if 'D' in calcType:
-            OutFunctional.energydensity = DirectField(grid=rho.grid, rank=nspin)
-        if 'V' in calcType:
-            OutFunctional.potential = DirectField(grid=rho.grid, rank=nspin)
-        OutFunctionalDict = {"NONE": OutFunctional}
-    elif name in KEDF_Dict:
-        func = KEDF_Dict[name]
-        OutFunctional = func(rho, calcType=calcType, **kwargs)
-        if nspin > 1 and 'E' in calcType:
-            OutFunctional.energy /= nspin
-        OutFunctionalDict = {name: OutFunctional}
-    elif name == "x_TF_y_vW" or name == "TFvW" or name == "xTFyvW":
-        xTF = TF(rho, calcType=calcType, **kwargs)
-        yvW = vW(rho, calcType=calcType, **kwargs)
-        if nspin > 1 and 'E' in calcType:
-            xTF.energy /= nspin
-            yvW.energy /= nspin
-        OutFunctional = xTF + yvW
-        OutFunctional.name = name
-        OutFunctionalDict = {"TF": xTF, "vW": yvW}
-    elif name[:3] == "GGA" or name in GGA_KEDF_list:
-        func = GGA
-        if name in GGA_KEDF_list:
-            k_str = name
-        elif name[4:] in GGA_KEDF_list:
-            k_str = name[4:]
-        else:
-            k_str = kwargs["k_str"].upper()
-            if k_str not in GGA_KEDF_list:
-                raise AttributeError("%s GGA KEDF to be implemented" % k_str)
-        OutFunctional = func(rho, functional=k_str, calcType=calcType, **kwargs)
-        OutFunctionalDict = {"GGA": OutFunctional}
-    elif name == "LIBXC_KEDF":
-        k_str = kwargs.get("k_str", "gga_k_lc94").lower()
-        OutFunctional = LibXC(rho, k_str=k_str, calcType=calcType)
-        OutFunctionalDict = {"XC": OutFunctional}
-    elif name in NLKEDF_Dict:
-        func = NLKEDF_Dict[name]
-        NL = func(rho, calcType=calcType, **kwargs)
-        x = kwargs.get("x", 1.0)
-        y = kwargs.get("y", 1.0)
-        alpha = kwargs.get("alpha", 5.0 / 6.0)
-        beta = kwargs.get("beta", 5.0 / 6.0)
-        if abs(x) > 1e-8:
-            if abs(alpha + beta - 5.0 / 3.0) < 1e-8:
-                s = 1.0 + (x - 1) * 20 / (25 - (abs(beta - alpha) * 3) ** 2)  # only works when \alpha+\beta=5/3
-            else:
-                s = x
-            xTF = TF(rho, x=s, calcType=calcType)
-        else:
-            xTF = FunctionalOutput(name="ZERO", energy=0.0)
-
-        if abs(y) > 1e-8:
-            yvW = vW(rho, calcType=calcType, **kwargs)
-        else:
-            yvW = FunctionalOutput(name="ZERO", energy=0.0)
-        if nspin > 1 and 'E' in calcType:
-            xTF.energy /= nspin
-            yvW.energy /= nspin
-            NL.energy /= nspin
-        OutFunctional = NL + xTF + yvW
-        OutFunctional.name = name
-        OutFunctionalDict = {"TF": xTF, "vW": yvW, "NL": NL}
-    elif name[:5] == 'NLGGA' and name[6:] in NLKEDF_Dict:
-        func = NLKEDF_Dict[name[6:]]
-        NL = func(rho, calcType=calcType, **kwargs)
-        k_str = kwargs["k_str"].upper()
-        if k_str in GGA_KEDF_list:
-            gga = GGA(rho, functional=k_str, calcType=calcType, **kwargs)
-        else:
-            raise AttributeError("%s GGA KEDF to be implemented" % k_str)
-        if nspin > 1 and 'E' in calcType:
-            gga.energy /= nspin
-            NL.energy /= nspin
-        OutFunctional = NL + gga
-        OutFunctional.name = name
-        OutFunctionalDict = {"GGA": gga, "NL": NL}
-    else:
-        raise AttributeError("%s KEDF to be implemented" % name)
-=======
                         out.energydensity = out.energydensity.tile((nspin, 1, 1, 1))
         if not split : functional = functional[key]
         #-----------------------------------------------------------------------
         return functional
->>>>>>> 3b5bac79
 
     def stress(self, density, name=None, kedf=None, split=False, **kwargs):
         if kedf : name = kedf
