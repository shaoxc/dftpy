import os
from abc import abstractmethod

import numpy as np
import scipy.special as sp
from scipy.interpolate import splrep, splev
import re

from dftpy.ewald import CBspline
from dftpy.field import ReciprocalField, DirectField
from dftpy.functional.abstract_functional import AbstractFunctional
from dftpy.functional.functional_output import FunctionalOutput
from dftpy.grid import DirectGrid
from dftpy.math_utils import quartic_interpolation
from dftpy.mpi import sprint, SerialComm, MP
from dftpy.time_data import timer

from dftpy.functional.pseudo.psp import PSP
from dftpy.functional.pseudo.recpot import RECPOT
from dftpy.functional.pseudo.upf import UPF
from dftpy.functional.pseudo.usp import USP
from dftpy.functional.pseudo.xml import PAWXML


# NEVER TOUCH THIS CLASS
# NEVER TOUCH THIS CLASS
class AbstractLocalPseudo(AbstractFunctional):
    """
    This is a pseudo potential template class and should never be touched.
    """

    @abstractmethod
    def __init__(self):
        pass

    @abstractmethod
    def compute(self):
        pass

    @abstractmethod
    def local_PP(self):
        pass

    @abstractmethod
    def restart(self):
        pass

    @abstractmethod
    def force(self):
        pass

    @abstractmethod
    def stress(self):
        pass

    @property
    @abstractmethod
    def v(self):
        pass

    @property
    @abstractmethod
    def vreal(self):
        pass

    @property
    @abstractmethod
    def vlines(self):
        pass


# Only touch this class if you know what you are doing
class LocalPseudo(AbstractLocalPseudo):
    """
    LocalPseudo class handles local pseudo potentials.
    This is a template class and should never be touched.
    """

    def __init__(self, grid=None, ions=None, PP_list=None, PME=True, readpp = None, comm = None, **kwargs):

        self.type = 'PSEUDO'
        self.name = 'PSEUDO'

        if comm is None:
            if grid is not None :
                comm = grid.mp.comm
            else :
                comm = SerialComm()

        # Read PP first, then initialize other variables.
        if PP_list is not None:
            self.readpp = ReadPseudo(PP_list, comm=comm, **kwargs)
        elif readpp is not None :
            self.readpp = readpp
        else:
            raise AttributeError("Must specify PP_list for Pseudopotentials")

        self.usePME = PME
        # if not PME :
            # sprint("Using N^2 method for strf!", comm=comm)
        self.restart(grid, ions)

    @property
    def _vloc_interp(self):
        return self.readpp.vloc_interp

    @property
    def vloc_interp_core(self):
        return self.readpp.vloc_interp_core

    @property
    def vloc_interp_atomic(self):
        return self.readpp.vloc_interp_atomic

    @property
    def _gp(self):
        return self.readpp.gp

    @property
    def _vp(self):
        return self.readpp.vp

    @property
    def PP_list(self):
        return self.readpp.PP_list

    @property
<<<<<<< HEAD
    def zval(self):
        return self.readpp.zval
=======
    def core_density(self):
        if self._core_density is None :
            self._core_density = {}
            reciprocal_grid = self.grid.get_reciprocal()
            q = reciprocal_grid.q
            v = np.zeros_like(q, dtype=np.complex128)
            for key in sorted(self.vloc_interp_core):
                for i in range(len(self.ions.pos)):
                    if self.ions.labels[i] == key:
                        if self.vlines_core[key] is None : continue
                        strf = self.ions.strf(reciprocal_grid, i)
                        v += self.vlines_core[key] * strf
            self._core_density = ReciprocalField(reciprocal_grid, griddata_3d=v).ifft(force_real=True)
        return self._core_density
>>>>>>> 1e389dfc

    def __repr__(self):
        return 'LOCALPSEUDO'

    def restart(self, grid=None, ions=None, full=False, duplicate=False):
        """
        Clean all private data and resets the ions and grid.
        This will prompt the computation of a new pseudo
        without recomputing the local pp on the atoms.
        """
        if duplicate :
            pseudo = self.__class__(grid = grid, ions = ions, readpp = self.readpp)
            return pseudo

        self._vlines = {}  # PP for each atomic species on 3D PW grid
        self._vlines_core = {}  # Core density for each atomic species on 3D PW grid
        self._vlines_atomic = {}  # Atomic density for each atomic species on 3D PW grid
        self._v = None  # PP for atom on 3D PW grid
        self._vreal = None  # PP for atom on 3D real space
        self._ions = None
        self._grid = None
<<<<<<< HEAD
=======
        self._core_density = None
        self.zval = {}
>>>>>>> 1e389dfc
        if ions is not None:
            self.ions = ions
        if grid is not None:
            self.grid = grid

    @property
    def grid(self):
        if self._grid is not None:
            return self._grid
        else:
            raise AttributeError("Must specify grid for Pseudopotentials")

    @grid.setter
    def grid(self, value):
        if not isinstance(value, (DirectGrid)):
            raise TypeError("Grid must be DirectGrid")
        self._grid = value

    @property
    def ions(self):
        if self._ions is not None:
            return self._ions
        else:
            raise AttributeError("Must specify ions for Pseudopotentials")

    @ions.setter
    def ions(self, value):
        for key in value.symbols_uniq :
            if key not in self.PP_list:
                raise ValueError("There is no pseudopotential for {:4s} atom".format(key))
        self._ions = value
        # update zval in ions
        self._ions.set_charges(self.zval)

    def compute(self, density, calcType={"E", "V"}, **kwargs):
        if self._vreal is None:
            self.local_PP()
        pot = self._vreal
        if 'E' in calcType:
            if density.rank > 1:
                rho = np.sum(density, axis=0)
            else:
                rho = density
            ene = np.einsum("ijk, ijk->", self._vreal, rho) * self.grid.dV
        else:
            ene = 0.0

        if density.rank > 1:
            pot = pot.tile((density.rank, 1, 1, 1))
        return FunctionalOutput(name="eN", energy=ene, potential=pot)

    @timer()
    def local_PP(self, BsplineOrder=10):
        """
        """
        # if BsplineOrder is not 10:
        # warnings.warn("BsplineOrder not 10. Do you know what you are doing?")
        self.BsplineOrder = BsplineOrder

        if self._v is None:
            if self.usePME:
                self._PP_Reciprocal_PME()
            else:
                self._PP_Reciprocal()
        if self._vreal is None:
            self._vreal = self._v.ifft(force_real=True)

    def stress(self, rho, energy=None):
        if rho is None:
            raise AttributeError("Must specify rho")
        if not isinstance(rho, (DirectField)):
            raise TypeError("rho must be DirectField")
        self.local_PP()
        if self.usePME:
            s = self._StressPME(rho, energy)
        else:
            s = self._Stress(rho, energy)
        return s

    def force(self, rho):
        if rho is None:
            raise AttributeError("Must specify rho")
        if not isinstance(rho, (DirectField)):
            raise TypeError("rho must be DirectField")
        self.local_PP()
        if self.usePME:
            f = self._ForcePME(rho)
        else:
            f = self._Force(rho)
        return f

    def calc_force_cc(self, potential = None, rhod = None, ions = None):
        """Calculate the correction forces

        Parameters
        ----------
        potential : field
            Potential in real space.
        rhod :
            density of each element in reciprocal space
        """
        #
        if rhod is None : rhod = self.vlines_core
        if ions is None : ions = self.ions
        grid = potential.grid
        #
        reciprocal_grid = grid.get_reciprocal()
        forces = np.zeros((ions.nat, 3))
        mask = reciprocal_grid.mask
        g = reciprocal_grid.g

        if potential.rank == 2 : potential = 0.5*(potential[0]+potential[1])
        potg = potential.fft()

        for key in sorted(ions.Zval):
                rhocg = rhod[key]
                if rhocg is None : continue
                for i in range(ions.nat):
                    if ions.labels[i] == key:
                        strf = ions.istrf(reciprocal_grid, i)
                        den = (potg[mask] * rhocg[mask] * strf[mask]).imag
                        for j in range(3):
                            forces[i, j] = np.einsum("i, i->", g[j][mask], den)
        forces *= 2.0 / grid.volume
        return forces

    @property
    def vreal(self):
        """
        The vloc represented on the real space grid.
        """
        if self._vreal is not None:
            return self._vreal
        else:
            return Exception("Must load PP first")

    @property
    def v(self):
        """
        The vloc represented on the reciprocal space grid.
        """
        if self._v is not None:
            return self._v
        else:
            return Exception("Must load PP first")

    @property
    def vlines(self):
        """
        The vloc for each atom type represented on the reciprocal space grid.
        """
        if not self._vlines:
<<<<<<< HEAD
            reciprocal_grid = self.grid.get_reciprocal()
            q = reciprocal_grid.q
            vloc = np.empty_like(q)
            for key in sorted(self._vloc_interp):
                vloc_interp = self._vloc_interp[key]
                vloc[:] = 0.0
                mask = q < self._gp[key][-1]
                qmask = q[mask]
                if len(qmask)>0 :
                    vloc[mask] = splev(qmask, vloc_interp, der=0)
                # quartic interpolation for small q
                # -----------------------------------------------------------------------
                mask = q < self._gp[key][1]
                vp = self._vp[key]
                dp = vp[1] - vp[0]
                f = [vp[2], vp[1], vp[0], vp[1], vp[2]]
                dx = q[mask] / dp
                vloc[mask] = quartic_interpolation(f, dx)
                # -----------------------------------------------------------------------
                self._vlines[key] = vloc.copy()
=======
            self._vlines = self.calc_vlines(self._gp, self._vp, self._vloc_interp)
>>>>>>> 1e389dfc
        return self._vlines

    @property
    def vlines_core(self):
        if not self._vlines_core:
            self._vlines_core = self.calc_vlines(self.readpp._core_density_grid, self.readpp._core_density,
                    self.vloc_interp_core)
        return self._vlines_core

    @property
    def vlines_atomic(self):
        if not self._vlines_atomic:
            self._vlines_atomic = self.calc_vlines(self.readpp._atomic_density_grid, self.readpp._atomic_density,
                    self.vloc_interp_atomic)
        return self._vlines_atomic

    def calc_vlines(self, gps, vps, interps):
        vlines = {}
        reciprocal_grid = self.grid.get_reciprocal()
        q = reciprocal_grid.q
        vloc = np.empty_like(q)
        for key in sorted(interps):
            interp = interps[key]
            if interp is None :
                vlines[key] = None
                continue
            vloc[:] = 0.0
            mask = q < gps[key][-1]
            qmask = q[mask]
            if len(qmask)>0 :
                vloc[mask] = splev(qmask, interp, der=0)
            # quartic interpolation for small q
            # -----------------------------------------------------------------------
            mask = q < gps[key][1]
            vp = vps[key]
            dp = vp[1] - vp[0]
            f = [vp[2], vp[1], vp[0], vp[1], vp[2]]
            dx = q[mask] / dp
            vloc[mask] = quartic_interpolation(f, dx)
            # -----------------------------------------------------------------------
            vlines[key] = vloc.copy()
        return vlines

    def _PP_Reciprocal(self):
        reciprocal_grid = self.grid.get_reciprocal()
        q = reciprocal_grid.q
        v = np.zeros_like(q, dtype=np.complex128)
        for key in sorted(self._vloc_interp):
            for i in range(len(self.ions.positions)):
                if self.ions.symbols[i] == key:
                    strf = self.ions.strf(reciprocal_grid, i)
                    v += self.vlines[key] * strf
        self._v = ReciprocalField(reciprocal_grid, griddata_3d=v)
        return "PP successfully interpolated"

    def _PP_Reciprocal_PME(self):
        self.Bspline = CBspline(ions=self.ions, grid=self.grid, order=self.BsplineOrder)
        reciprocal_grid = self.grid.get_reciprocal()
        q = reciprocal_grid.q
        v = np.zeros_like(q, dtype=np.complex128)
        QA = np.empty(self.grid.nr)
        scaled_postions=self.ions.get_scaled_positions()
        for key in sorted(self._vloc_interp):
            QA[:] = 0.0
            for i in range(len(self.ions.positions)):
                if self.ions.symbols[i] == key:
                    QA = self.Bspline.get_PME_Qarray(scaled_postions[i], QA)
            Qarray = DirectField(grid=self.grid, griddata_3d=QA, rank=1)
            v = v + self.vlines[key] * Qarray.fft()
        v = v * self.Bspline.Barray * self.grid.nnrR / self.grid.volume
        self._v = v
        return "PP successfully interpolated"

    def _PP_Derivative_One(self, key=None):
        reciprocal_grid = self.grid.get_reciprocal()
        q = reciprocal_grid.q
        vloc_interp = self._vloc_interp[key]
        vloc_deriv = np.zeros(np.shape(q))
        vloc_deriv[q < np.max(self._gp[key])] = splev(q[q < np.max(self._gp[key])], vloc_interp, der=1)
        return ReciprocalField(reciprocal_grid, griddata_3d=vloc_deriv)

    def _PP_Derivative(self, symbols=None):
        reciprocal_grid = self.grid.get_reciprocal()
        q = reciprocal_grid.q
        v = np.zeros_like(q, dtype=np.complex128)
        vloc_deriv = np.empty_like(q, dtype=np.complex128)
        if symbols is None:
            symbols = sorted(self._gp)
        for key in symbols:
            vloc_interp = self._vloc_interp[key]
            vloc_deriv[:] = 0.0
            vloc_deriv[q < np.max(self._gp[key])] = splev(q[q < np.max(self._gp[key])], vloc_interp, der=1)
            for i in range(len(self.ions.positions)):
                if self.ions.symbols[i] == key:
                    strf = self.ions.strf(reciprocal_grid, i)
                    v += vloc_deriv * np.conjugate(strf)
        return v

    def _Stress(self, density, energy=None):
        if density.rank > 1:
            rho = np.sum(density, axis=0)
        else:
            rho = density
        if energy is None:
            energy = self(rho, calcType={"E"}).energy
        reciprocal_grid = self.grid.get_reciprocal()
        g = reciprocal_grid.g
        mask = reciprocal_grid.mask
        invq = reciprocal_grid.invq
        rhoG = rho.fft()
        stress = np.zeros((3, 3))
        v_deriv = self._PP_Derivative()
        rhoGV_q = rhoG * v_deriv * invq
        for i in range(3):
            for j in range(i, 3):
                # den = (g[i]*g[j])[np.newaxis] * rhoGV_q
                # stress[i, j] = (np.einsum('ijk->', den)).real / rho.grid.volume
                den = (g[i][mask] * g[j][mask]) * rhoGV_q[mask]
                stress[i, j] = stress[j, i] = -(np.einsum("i->", den)).real / self.grid.volume * 2.0
                if i == j:
                    stress[i, j] -= energy
        stress /= self.grid.volume
        return stress

    def _Force(self, density):
        if density.rank > 1:
            rho = np.sum(density, axis=0)
        else:
            rho = density
        rhoG = rho.fft()
        reciprocal_grid = self.grid.get_reciprocal()
        g = reciprocal_grid.g
        Forces = np.zeros((self.ions.nat, 3))
        mask = reciprocal_grid.mask
        for i in range(self.ions.nat):
            strf = self.ions.istrf(reciprocal_grid, i)
            den = self.vlines[self.ions.symbols[i]][mask] * (rhoG[mask] * strf[mask]).imag
            for j in range(3):
                Forces[i, j] = np.einsum("i, i->", g[j][mask], den)
        Forces *= 2.0 / self.grid.volume
        return Forces

    def _ForcePME(self, density):
        if density.rank > 1:
            rho = np.sum(density, axis=0)
        else:
            rho = density
        rhoG = rho.fft()
        reciprocal_grid = self.grid.get_reciprocal()
        Bspline = self.Bspline
        Barray = Bspline.Barray
        Barray = np.conjugate(Barray)
        denG = rhoG * Barray
        nrR = self.grid.nrR
        # cell_inv = np.linalg.inv(self.ions.positions[0].cell.lattice)
        cell_inv = reciprocal_grid.lattice.T / 2 / np.pi
        Forces = np.zeros((self.ions.nat, 3))
        ixyzA = np.mgrid[: self.BsplineOrder, : self.BsplineOrder, : self.BsplineOrder].reshape((3, -1))
        Q_derivativeA = np.zeros((3, self.BsplineOrder * self.BsplineOrder * self.BsplineOrder))
        scaled_postions=self.ions.get_scaled_positions()
        for key in self.ions.symbols_uniq :
            denGV = denG * self.vlines[key]
            if rho.mp.rank == 0 :
                denGV[0, 0, 0] = 0.0 + 0.0j
            rhoPB = denGV.ifft(force_real=True)
            for i in range(self.ions.nat):
                if self.ions.symbols[i] == key:
                    Up = scaled_postions[i] * nrR
                    if self.Bspline.check_out_cell(Up):
                        continue
                    Mn = []
                    Mn_2 = []
                    for j in range(3):
                        Mn.append(Bspline.calc_Mn(Up[j] - np.floor(Up[j])))
                        Mn_2.append(Bspline.calc_Mn(Up[j] - np.floor(Up[j]), order=self.BsplineOrder - 1))
                    Q_derivativeA[0] = nrR[0] * np.einsum(
                        "i, j, k -> ijk", Mn_2[0][1:] - Mn_2[0][:-1], Mn[1][1:], Mn[2][1:]
                    ).reshape(-1)
                    Q_derivativeA[1] = nrR[1] * np.einsum(
                        "i, j, k -> ijk", Mn[0][1:], Mn_2[1][1:] - Mn_2[1][:-1], Mn[2][1:]
                    ).reshape(-1)
                    Q_derivativeA[2] = nrR[2] * np.einsum(
                        "i, j, k -> ijk", Mn[0][1:], Mn[1][1:], Mn_2[2][1:] - Mn_2[2][:-1]
                    ).reshape(-1)
                    l123A = np.mod(1 + np.floor(Up).astype(np.int32).reshape((3, 1)) - ixyzA, nrR.reshape((3, 1)))
                    mask = self.Bspline.get_Qarray_mask(l123A)
                    Forces[i] = -np.sum(np.matmul(Q_derivativeA.T, cell_inv)[mask] * rhoPB[
                                                                                         l123A[0][mask], l123A[1][mask],
                                                                                         l123A[2][mask]][:, np.newaxis],
                                        axis=0)
        return Forces

    def _StressPME(self, density, energy=None):
        if density.rank > 1:
            rho = np.sum(density, axis=0)
        else:
            rho = density

        if energy is None:
            energy = self(rho, calcType={"E"}).energy
        rhoG = rho.fft()
        reciprocal_grid = self.grid.get_reciprocal()
        g = reciprocal_grid.g
        invq = reciprocal_grid.invq
        mask = reciprocal_grid.mask
        Bspline = self.Bspline
        Barray = Bspline.Barray
        rhoGB = np.conjugate(rhoG) * Barray
        nr = self.grid.nr
        stress = np.zeros((3, 3))
        QA = np.empty(nr)
        scaled_postions=self.ions.get_scaled_positions()
        for key in self.ions.symbols_uniq :
            rhoGBV = rhoGB * self._PP_Derivative_One(key=key)
            QA[:] = 0.0
            for i in range(self.ions.nat):
                if self.ions.symbols[i] == key:
                    QA = self.Bspline.get_PME_Qarray(scaled_postions[i], QA)
            Qarray = DirectField(grid=self.grid, griddata_3d=QA, rank=1)
            rhoGBV = rhoGBV * Qarray.fft()
            for i in range(3):
                for j in range(i, 3):
                    den = (g[i][mask] * g[j][mask]) * rhoGBV[mask] * invq[mask]
                    stress[i, j] -= (np.einsum("i->", den)).real / self.grid.volume ** 2
        stress *= 2.0 * self.grid.nnrR
        for i in range(3):
            for j in range(i, 3):
                stress[j, i] = stress[i, j]
            stress[i, i] -= energy
        stress /= self.grid.volume
        return stress


PPEngines = {
            "recpot" : RECPOT,
            "usp"    : USP,
            "uspcc"  : USP,
            "uspso"  : USP,
            "upf"    : UPF,
            "psp"    : PSP,
            "psp8"   : PSP,
            "lps"    : PSP,
            "xml"    : PAWXML,
        }


class ReadPseudo(object):
    """
    Support class for LocalPseudo.
    """

    def __init__(self, PP_list=None, comm=None, parallel = True, **kwargs):
        self._gp = {}  # 1D PP grid g-space
        self._vp = {}  # PP on 1D PP grid
        self._r = {}  # 1D PP grid r-space
        self._v = {}  # PP on 1D PP grid r-space
        self._info = {}
        self._vloc_interp = {}  # Interpolates recpot PP
        self._vloc_interp_core = {}  # Interpolates core density
        self._vloc_interp_atomic = {}  # Interpolates atomic density
        self._core_density_grid = {}
        self._core_density = {}  # the radial core charge density for the non-linear core correction in g-space
        self._atomic_density_grid = {}
        self._atomic_density = {}  # the radial atomic charge density in g-space
        self._zval = {}

        self.PP_list = PP_list
        #-----------------------------------------------------------------------
        if comm is None: comm = SerialComm()
        self.comm = comm
        self.parallel = parallel and comm.size > 1
        #-----------------------------------------------------------------------

        for key in self.PP_list:
            sprint("setting key: {} -> {}".format(key, self.PP_list[key]), comm=comm)
            if not os.path.isfile(self.PP_list[key]):
                raise FileNotFoundError("'{}' PP file for atom type {} not found".format(self.PP_list[key], key))
            self._init_pp(key, **kwargs)
            self.get_vloc_interp(key)

    @property
    def PP_list(self):
        return self._PP_list

    @PP_list.setter
    def PP_list(self, value):
        if isinstance(value, (list, tuple)):
            dicts = {}
            pattern = re.compile(r'[.-_@]')
            for item in value :
                k = pattern.split(os.path.basename(item))[0]
                dicts[k.capitalize()] = item
            value = dicts
        self._PP_list = value

    def get_vloc_interp(self, key, k=3):
        """get the representation of PP

        Args:
            key: Atomic symbol
            k: The degree of the spline fit of splrep, should keep use 3.
        """
        vloc_interp = splrep(self._gp[key][1:], self._vp[key][1:], k=k)
        self._vloc_interp[key] = vloc_interp
        if self._core_density[key] is not None :
            self._vloc_interp_core[key] = splrep(self._core_density_grid[key][1:], self._core_density[key][1:], k=k)
        else :
            self._vloc_interp_core[key] = None

        if self._atomic_density[key] is not None :
            self._vloc_interp_atomic[key] = splrep(self._atomic_density_grid[key][1:], self._atomic_density[key][1:], k=k)
        else :
            self._vloc_interp_atomic[key] = None

    @staticmethod
    def _real2recip(r, v, zval=0, MaxPoints=10000, Gmax=30, Gmin=1E-4, method='simpson', comm=None, mp=None):
        if mp is None : mp = MP(comm = comm)
        gp = np.logspace(np.log10(Gmin), np.log10(Gmax), num=MaxPoints)
        gp[0] = 0.0
        vp = np.zeros_like(gp)
        if method == 'simpson':
            try:
                # new version of scipy=1.6.0 change the name to simpson
                from scipy.integrate import simpson
            except Exception:
                from scipy.integrate import simps as simpson
            vr = (v * r + zval) * r

            lb, ub = mp.split_number(len(gp))
            if mp.is_root : lb = 1

            for k in range(lb, ub):
                y = sp.spherical_jn(0, gp[k] * r) * vr
                vp[k] = (4.0 * np.pi) * simpson(y, r)

            if mp.is_mpi : vp = mp.vsum(vp)

            vp[0] = (4.0 * np.pi) * simpson(vr, r)
        else:
            dr = np.empty_like(r)
            dr[1:] = r[1:] - r[:-1]
            dr[0] = r[0]
            vr = (v * r + zval) * r * dr

            lb, ub = mp.split_number(len(gp))
            if mp.is_root : lb = 1

            for k in range(lb, ub):
                vp[k] = (4.0 * np.pi) * np.sum(sp.spherical_jn(0, gp[k] * r) * vr)

            vp = mp.vsum(vp)

            vp[0] = (4.0 * np.pi) * np.sum(vr)
        vp[1:] -= 4.0 * np.pi * zval / (gp[1:] ** 2)
        return gp, vp

    @staticmethod
    def _recip2real(gp, vp, MaxPoints=1001, Rmax=10, r=None, comm=None, mp=None):
        if mp is None : mp = MP(comm = comm)
        if r is None:
            r = np.linspace(0, Rmax, MaxPoints)
        v = np.zeros_like(r)
        dg = np.empty_like(gp)
        dg[1:] = gp[1:] - gp[:-1]
        dg[0] = gp[0]
        vr = vp * gp * gp * dg

        lb, ub = mp.split_number(len(r))

        for i in range(lb, ub):
            v[i] = (0.5 / np.pi ** 2) * np.sum(sp.spherical_jn(0, r[i] * gp) * vr)

        v = mp.vsum(v)
        return r, v

    @staticmethod
    def _vloc2rho(r, v, r2=None):
        if r2 is None: r2 = r
        tck = splrep(r, v)
        dv1 = splev(r2[1:], tck, der=1)
        dv2 = splev(r2[1:], tck, der=2)
        rhop = np.empty_like(r2)
        rhop[1:] = 1.0 / (4 * np.pi) * (2.0 / r2[1:] * dv1 + dv2)
        rhop[0] = rhop[1]
        return rhop

    def _self_energy(self, r, vr, rhop):
        dr = np.empty_like(r)
        dr[1:] = r[1:] - r[:-1]
        dr[0] = r[0]
        ene = np.sum(r * r * vr * rhop * dr) * 4 * np.pi
        # sprint('Ne ', np.sum(r *r * rhop * dr) * 4 * np.pi)
        return ene

    def _init_pp(self, key, engine = None, k = 3, **kwargs):
        """ initialize the pseudopotential

        Parameters
        ----------
        key :
            The key of pseudopotential, which usually is the symbol of ion.
        engine :
            The engine for reading pseudopotential file
        k :
            k: The degree of the spline fit of splrep.
        kwargs :
            kwargs
        """
        if engine is None :
            suffix = os.path.splitext(self.PP_list[key])[1][1:].lower()
            engine = PPEngines.get(suffix, None)

        if engine is None :
            raise AttributeError("Pseudopotential '{}' is not supported".format(self.PP_list[key]))
        else :
            if self.parallel :
                if self.comm.rank == 0 :
                    pp = engine(self.PP_list[key])
                else :
                    pp = None
                pp = self.comm.bcast(pp)
            else :
                pp = engine(self.PP_list[key])

        self.pp = pp

        self._gp[key] = pp.radial_grid
        self._vp[key] = pp.local_potential
        self._zval[key] = pp.zval
        self._info[key] = pp.info
        self._core_density[key] = pp.core_density
        self._core_density_grid[key]= pp.core_density_grid
        self._atomic_density[key] = pp.atomic_density
        self._atomic_density_grid[key] = pp.atomic_density_grid

        if pp.direct :
            if self.parallel :
                comm = self.comm
            else :
                comm = None
            self._r[key] = self._gp[key]
            self._v[key] = self._vp[key]
            self._gp[key], self._vp[key] = self._real2recip(self._r[key], self._v[key], self._zval[key], comm=comm, **kwargs)
            if self._core_density[key] is not None :
                self._core_density_grid[key], self._core_density[key] = self._real2recip(self._core_density_grid[key], self._core_density[key], 0, comm=comm, **kwargs)
            if self._atomic_density[key] is not None :
                self._atomic_density_grid[key], self._atomic_density[key] = self._real2recip(self._atomic_density_grid[key], self._atomic_density[key], 0, comm=comm, **kwargs)
        self._vloc_interp[key] = splrep(self._gp[key][1:], self._vp[key][1:], k=k)

    @property
    def vloc_interp(self):
        if not self._vloc_interp:
            raise AttributeError("Must init ReadPseudo")
        return self._vloc_interp

    @property
    def vloc_interp_core(self):
        if not self._vloc_interp_core:
            raise AttributeError("Must init ReadPseudo")
        return self._vloc_interp_core

    @property
    def vloc_interp_atomic(self):
        if not self._vloc_interp_atomic:
            raise AttributeError("Must init ReadPseudo")
        return self._vloc_interp_atomic

    @property
    def gp(self):
        if not self._gp:
            raise AttributeError("Must init ReadPseudo")
        return self._gp

    @property
    def vp(self):
        if not self._vp:
            raise AttributeError("Must init ReadPseudo")
        return self._vp

    @property
    def zval(self):
        if not self._zval:
            raise AttributeError("Must init ReadPseudo")
        return self._zval

    @property
    def info(self):
        return self._info

    @info.setter
    def info(self, value):
        self._info = value<|MERGE_RESOLUTION|>--- conflicted
+++ resolved
@@ -125,10 +125,9 @@
         return self.readpp.PP_list
 
     @property
-<<<<<<< HEAD
     def zval(self):
         return self.readpp.zval
-=======
+
     def core_density(self):
         if self._core_density is None :
             self._core_density = {}
@@ -143,7 +142,6 @@
                         v += self.vlines_core[key] * strf
             self._core_density = ReciprocalField(reciprocal_grid, griddata_3d=v).ifft(force_real=True)
         return self._core_density
->>>>>>> 1e389dfc
 
     def __repr__(self):
         return 'LOCALPSEUDO'
@@ -165,11 +163,7 @@
         self._vreal = None  # PP for atom on 3D real space
         self._ions = None
         self._grid = None
-<<<<<<< HEAD
-=======
         self._core_density = None
-        self.zval = {}
->>>>>>> 1e389dfc
         if ions is not None:
             self.ions = ions
         if grid is not None:
@@ -322,30 +316,7 @@
         The vloc for each atom type represented on the reciprocal space grid.
         """
         if not self._vlines:
-<<<<<<< HEAD
-            reciprocal_grid = self.grid.get_reciprocal()
-            q = reciprocal_grid.q
-            vloc = np.empty_like(q)
-            for key in sorted(self._vloc_interp):
-                vloc_interp = self._vloc_interp[key]
-                vloc[:] = 0.0
-                mask = q < self._gp[key][-1]
-                qmask = q[mask]
-                if len(qmask)>0 :
-                    vloc[mask] = splev(qmask, vloc_interp, der=0)
-                # quartic interpolation for small q
-                # -----------------------------------------------------------------------
-                mask = q < self._gp[key][1]
-                vp = self._vp[key]
-                dp = vp[1] - vp[0]
-                f = [vp[2], vp[1], vp[0], vp[1], vp[2]]
-                dx = q[mask] / dp
-                vloc[mask] = quartic_interpolation(f, dx)
-                # -----------------------------------------------------------------------
-                self._vlines[key] = vloc.copy()
-=======
             self._vlines = self.calc_vlines(self._gp, self._vp, self._vloc_interp)
->>>>>>> 1e389dfc
         return self._vlines
 
     @property
@@ -793,7 +764,6 @@
                 self._core_density_grid[key], self._core_density[key] = self._real2recip(self._core_density_grid[key], self._core_density[key], 0, comm=comm, **kwargs)
             if self._atomic_density[key] is not None :
                 self._atomic_density_grid[key], self._atomic_density[key] = self._real2recip(self._atomic_density_grid[key], self._atomic_density[key], 0, comm=comm, **kwargs)
-        self._vloc_interp[key] = splrep(self._gp[key][1:], self._vp[key][1:], k=k)
 
     @property
     def vloc_interp(self):
