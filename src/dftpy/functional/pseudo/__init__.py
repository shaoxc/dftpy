--- conflicted
+++ resolved
@@ -511,8 +511,6 @@
             if not os.path.isfile(self.PP_list[key]):
                 raise FileNotFoundError("'{}' PP file for atom type {} not found".format(self.PP_list[key], key))
             self._init_pp(key, **kwargs)
-<<<<<<< HEAD
-=======
             self.get_vloc_interp(key)
 
     @property
@@ -539,7 +537,6 @@
         """
         vloc_interp = splrep(self._gp[key][1:], self._vp[key][1:], k=k)
         self._vloc_interp[key] = vloc_interp
->>>>>>> 57f28d65
 
     @staticmethod
     def _real2recip(r, v, zval=0, MaxPoints=10000, Gmax=30, Gmin=1E-4, method='simpson', comm=None, mp=None):
