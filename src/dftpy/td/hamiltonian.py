--- conflicted
+++ resolved
@@ -1,23 +1,20 @@
 import numpy as np
 from scipy.sparse.linalg import LinearOperator, eigsh
 
+from dftpy.constants import SPEED_OF_LIGHT
 from dftpy.field import DirectField, ReciprocalField
 from dftpy.time_data import TimeData
-from dftpy.constants import SPEED_OF_LIGHT
 
 
 class Hamiltonian(object):
 
     def __init__(self, v=None, A=None):
         self.v = v
-<<<<<<< HEAD
         self.A = A
-=======
         if self.v is None:
             self.grid = None
         else:
             self.grid = v.grid
->>>>>>> 7e157ec5
 
     @property
     def v(self):
@@ -38,44 +35,39 @@
         else:
             raise TypeError("v must be a DFTpy DirectField.")
 
-<<<<<<< HEAD
     @v.setter
     def A(self, new_A):
         if new_A is None:
             self._A = None
         else:
             self._A = np.asarray(new_A)
-            if np.size(new_A) !=3:
+            if np.size(new_A) != 3:
                 raise AttributeError('Size of the A must be 3.')
             ones = np.ones(self.grid.nr)
-            self.a_field = DirectField(self.grid, rank=3, griddata_3d = np.asarray([self._A[0]*ones, self._A[1]*ones, self._A[2]*ones])/SPEED_OF_LIGHT)
+            self.a_field = DirectField(self.grid, rank=3, griddata_3d=np.asarray(
+                [self._A[0] * ones, self._A[1] * ones, self._A[2] * ones]) / SPEED_OF_LIGHT)
 
-    def __call__(self, psi, force_real=None, sigma = 0.025):
-=======
     def __call__(self, psi, force_real=None, sigma=0.025):
->>>>>>> 7e157ec5
         if isinstance(psi, DirectField):
             if force_real is None:
                 if np.isrealobj(psi):
                     force_real = True
                 else:
                     force_real = False
-<<<<<<< HEAD
             if self._A is None:
-                return -0.5 * psi.laplacian(force_real = force_real, sigma=sigma) + self.v * psi
+                return -0.5 * psi.laplacian(force_real=force_real, sigma=sigma) + self.v * psi
             else:
                 psi_fft = psi.fft()
                 intermediate_result1 = 0.5 * psi_fft.grid.gg * psi_fft
                 intermediate_result1 *= np.exp(-psi_fft.grid.gg * sigma * sigma / 4.0)
                 intermediate_result2 = - psi_fft.grid.g * psi_fft
                 intermediate_result2 *= np.exp(-psi_fft.grid.gg * sigma * sigma / 4.0)
-                return intermediate_result1.ifft(force_real = force_real) + self.a_field.dot(intermediate_result2.ifft(force_real = force_real)) + 0.5 * self.a_field.dot(self.a_field) * psi + self.v * psi
-                #return -0.5 * psi.laplacian(force_real = force_real, sigma=sigma) + 0.5 * self.a_field.dot(self.a_field) * psi + 1.0j * self.a_field.dot(psi.gradient(flag = "supersmooth", force_real = force_real, sigma=sigma)) + self.v * psi
-                #return -0.5 * psi.laplacian(force_real = force_real, sigma=sigma) + 0.5 * self.a_field.dot(self.a_field) * psi + 0.5j * self.a_field.dot(psi.gradient(force_real = force_real)) + 0.5j * (self.a_field * psi).divergence(force_real=force_real) + self.v * psi
+                return intermediate_result1.ifft(force_real=force_real) + self.a_field.dot(
+                    intermediate_result2.ifft(force_real=force_real)) + 0.5 * self.a_field.dot(
+                    self.a_field) * psi + self.v * psi
+                # return -0.5 * psi.laplacian(force_real = force_real, sigma=sigma) + 0.5 * self.a_field.dot(self.a_field) * psi + 1.0j * self.a_field.dot(psi.gradient(flag = "supersmooth", force_real = force_real, sigma=sigma)) + self.v * psi
+                # return -0.5 * psi.laplacian(force_real = force_real, sigma=sigma) + 0.5 * self.a_field.dot(self.a_field) * psi + 0.5j * self.a_field.dot(psi.gradient(force_real = force_real)) + 0.5j * (self.a_field * psi).divergence(force_real=force_real) + self.v * psi
 
-=======
-            return -0.5 * psi.laplacian(force_real=force_real, sigma=sigma) + self.v * psi
->>>>>>> 7e157ec5
         elif isinstance(psi, ReciprocalField):
             return 0.5 * psi.grid.gg * psi + (self.v * psi.ifft()).fft
         else:
