--- conflicted
+++ resolved
@@ -3,15 +3,12 @@
 
 import numpy as np
 
-<<<<<<< HEAD
-=======
+
 from dftpy.constants import SPEED_OF_LIGHT
-from dftpy.dynamic_functionals_utils import DynamicPotential
->>>>>>> 3c03d66e
 from dftpy.field import DirectField
 from dftpy.formats import npy
 from dftpy.formats.xsf import XSF
-from dftpy.functionals import FunctionalClass
+from dftpy.functional import Functional
 from dftpy.linear_solver import _get_atol
 from dftpy.mpi import mp, sprint, MPIFile
 from dftpy.td.casida import Casida
@@ -31,12 +28,9 @@
     k = config["TD"]["strength"]
     max_runtime = config["TD"]["max_runtime"]
     restart = config["TD"]["restart"]
-<<<<<<< HEAD
     correction = config["TD"]["correction"]
     correct_potential_name = config["TD"]["correct_potential"]
-=======
     vector_potential = config["TD"]['vector_potential']
->>>>>>> 3c03d66e
     num_t = int(t_max / int_t)
 
     hamiltonian = Hamiltonian()
@@ -78,25 +72,9 @@
 
     atol_rho = _get_atol(tol, atol, rho.norm())
 
-<<<<<<< HEAD
     if correction:
-        correct_potential = FunctionalClass(type='DYNAMIC', name=correct_potential_name)
-
-    if not restart:
-        if mp.is_root:
-            with open(outfile + "_mu", "w") as fmu:
-                sprint("{0:17.10e} {1:17.10e} {2:17.10e}".format(delta_mu[0], delta_mu[1], delta_mu[2]), fileobj=fmu)
-            with open(outfile + "_j", "w") as fj:
-                sprint("{0:17.10e} {1:17.10e} {2:17.10e}".format(j_int[0], j_int[1], j_int[2]), fileobj=fj)
-            with open(outfile + "_E", "w") as fE:
-                pass
-            # if correction:
-            #     with open(outfile + "_cor_mu", "w") as fmu:
-            #         sprint("{0:17.10e} {1:17.10e} {2:17.10e}".format(delta_mu[0], delta_mu[1], delta_mu[2]),
-            #                fileobj=fmu)
-            #     with open(outfile + "_cor_j", "w") as fj:
-            #         sprint("{0:17.10e} {1:17.10e} {2:17.10e}".format(j_int[0], j_int[1], j_int[2]), fileobj=fj)
-=======
+        correct_potential = Functional(type='DYNAMIC', name=correct_potential_name)
+
     if not restart and mp.is_root:
         with open(outfile + "_mu", "w") as fmu:
             sprint("{0:17.10e} {1:17.10e} {2:17.10e}".format(delta_mu[0], delta_mu[1], delta_mu[2]), fileobj=fmu)
@@ -107,23 +85,21 @@
         if vector_potential:
             with open(outfile + "_A", "w") as fA:
                 sprint("{0:17.10e} {1:17.10e} {2:17.10e}".format(A_t[0], A_t[1], A_t[2]), fileobj=fA)
->>>>>>> 3c03d66e
+        # if correction:
+        #     with open(outfile + "_cor_mu", "w") as fmu:
+        #         sprint("{0:17.10e} {1:17.10e} {2:17.10e}".format(delta_mu[0], delta_mu[1], delta_mu[2]),
+        #                fileobj=fmu)
+        #     with open(outfile + "_cor_j", "w") as fj:
+        #         sprint("{0:17.10e} {1:17.10e} {2:17.10e}".format(j_int[0], j_int[1], j_int[2]), fileobj=fj)
 
     sprint("{:20s}{:30s}{:24s}".format('Iter', 'Num. of Predictor-corrector', 'Total Cost(s)'))
     begin_t = time.time()
     for i_t in range(i_t0, num_t):
 
-<<<<<<< HEAD
         func = E_v_Evaluator.compute(rho, calcType=["V"], current=j)
         prop.hamiltonian.v = func.potential
-=======
-        func = E_v_Evaluator.compute(rho, calcType={"V"})
-        prop.hamiltonian.v = func.potential
-        if dynamic:
-            prop.hamiltonian.v += DynamicPotential(rho, j)
         if vector_potential:
             prop.hamiltonian.A = A_t
->>>>>>> 3c03d66e
         E = np.real(np.conj(psi) * prop.hamiltonian(psi)).integral()
         if vector_potential:
             E += Omega / 8.0 / np.pi / SPEED_OF_LIGHT ** 2 * (np.dot((A_t - A_tm1), (A_t - A_tm1)) / int_t / int_t)
@@ -149,20 +125,12 @@
                     break
 
             rho_corr = (rho + rho_pred) * 0.5
-<<<<<<< HEAD
             j_corr = (j + j_pred) * 0.5
             func = E_v_Evaluator.compute(rho_corr, calcType=["V"], current=j_corr)
             prop.hamiltonian.v = func.potential
-=======
-            func = E_v_Evaluator.compute(rho_corr, calcType=["V"])
-            prop.hamiltonian.v = func.potential
-            if dynamic:
-                j_corr = (j + j_pred) * 0.5
-                prop.hamiltonian.v += DynamicPotential(rho_corr, j_corr)
             if vector_potential:
                 A_t_corr = (A_t + A_t_pred) * 0.5
                 prop.hamiltonian.A = A_t_corr
->>>>>>> 3c03d66e
         else:
             if max_pred_corr > 1:
                 sprint('Convergence not reached for Predictor-corrector')
