import numpy as np
from dftpy.mpi import mp, sprint, MPIFile
from dftpy.field import DirectField
from dftpy.functionals import TotalEnergyAndPotential
from dftpy.td.propagator import Propagator
from dftpy.td.hamiltonian import Hamiltonian
from dftpy.td.casida import Casida
# from dftpy.td.sternheimer import Sternheimer
from dftpy.system import System
from dftpy.utils import calc_rho, calc_j
from dftpy.dynamic_functionals_utils import DynamicPotential
from dftpy.formats.xsf import XSF
from dftpy.formats import npy
from dftpy.time_data import TimeData
<<<<<<< HEAD
from dftpy.constants import SPEED_OF_LIGHT
=======
from dftpy.linear_solver import _get_atol
>>>>>>> 92478554
import time
#import tracemalloc
import os


def RealTimeRunner(config, rho0, E_v_Evaluator):
    #tracemalloc.start()

    outfile = config["TD"]["outfile"]
    int_t = config["TD"]["timestep"]
    t_max = config["TD"]["tmax"]
    max_pred_corr = config["TD"]["max_pc"]
    tol = config["TD"]["tol_pc"]
    atol = config["TD"]["atol_pc"]
    direc = config["TD"]["direc"]
    k = config["TD"]["strength"]
    dynamic = config["TD"]["dynamic_potential"]
    max_runtime = config["TD"]["max_runtime"]
    restart = config["TD"]["restart"]
    num_t = int(t_max / int_t)

    hamiltonian = Hamiltonian()
    prop = Propagator(hamiltonian, **config["PROPAGATOR"])

    #E_v_Evaluator.UpdateFunctional(keysToRemove=["PSEUDO"])
    #print(E_v_Evaluator.funcDict)

    if restart:
        fname = './tmp/restart_data.npy'
        if mp.size > 1 :
            f = MPIFile(fname, mp, amode = mp.MPI.MODE_RDONLY)
        else :
            f = open(fname, "rb")
        i_t0 = npy.read(f, single = True)+1
        psi = npy.read(f, grid = rho0.grid)
        psi = DirectField(grid=rho0.grid, rank=1, griddata_3d=psi, cplx=True)
    else:
        #x = rho0.grid.r[direc]
        psi = np.sqrt(rho0)
        psi.cplx = True
        i_t0 = 0
        A_t = np.zeros(3)
        A_t[direc]=k*SPEED_OF_LIGHT
        #A_tm1 = A_t * (1-int_t)
        A_tm1 = A_t

    rho = calc_rho(psi)
    N = rho.integral()
    j = calc_j(psi)
    delta_mu = np.empty(3)
    j_int = np.empty(3)
    delta_rho = rho - rho0
    delta_mu = (delta_rho * delta_rho.grid.r).integral()
    j_int = j.integral()
<<<<<<< HEAD
    eps = 1e-8
    Omega = psi.grid.Volume

    if not restart:
        with open(outfile + "_mu", "w") as fmu:
            fmu.write("{0:17.10e} {1:17.10e} {2:17.10e}\n".format(delta_mu[0], delta_mu[1], delta_mu[2]))
        with open(outfile + "_j", "w") as fj:
            fj.write("{0:17.10e} {1:17.10e} {2:17.10e}\n".format(j_int[0], j_int[1], j_int[2]))
        with open(outfile + "_A", "w") as fj:
            fj.write("{0:17.10e} {1:17.10e} {2:17.10e}\n".format(A_t[0], A_t[1], A_t[2]))
        with open(outfile + "_E", "w") as fE:
            pass

    print("{:20s}{:30s}{:24s}".format('Iter', 'Num. of Predictor-corrector', 'Total Cost(s)'))
=======
    atol_rho = _get_atol(tol, atol, rho.norm())

    if not restart:
        if mp.is_root:
            with open(outfile + "_mu", "w") as fmu:
                sprint("{0:17.10e} {1:17.10e} {2:17.10e}".format(delta_mu[0], delta_mu[1], delta_mu[2]), fileobj=fmu)
            with open(outfile + "_j", "w") as fj:
                sprint("{0:17.10e} {1:17.10e} {2:17.10e}".format(j_int[0], j_int[1], j_int[2]), fileobj=fj)
            with open(outfile + "_E", "w") as fE:
                pass

    sprint("{:20s}{:30s}{:24s}".format('Iter', 'Num. of Predictor-corrector', 'Total Cost(s)'))
>>>>>>> 92478554
    begin_t = time.time()
    for i_t in range(i_t0, num_t):
        
        #current_mem, peak_mem = tracemalloc.get_traced_memory()
        #print(f"Current memory usage is {current_mem / 1.0e6}MB; Peak was {peak_mem / 1.0e6}MB")

        t = int_t * i_t
        func = E_v_Evaluator.ComputeEnergyPotential(rho, calcType=["V"])
        prop.hamiltonian.v = func.potential
        if dynamic:
            prop.hamiltonian.v += DynamicPotential(rho, j)
        prop.hamiltonian.A = A_t
        E = np.real(np.conj(psi) * prop.hamiltonian(psi)).integral()
<<<<<<< HEAD
        E += Omega/8.0/np.pi/SPEED_OF_LIGHT**2*(np.dot((A_t-A_tm1),(A_t-A_tm1))/int_t/int_t)

        for i_cn in range(order):
            if i_cn > 0:
                old_rho_pred = rho_pred
                old_j_pred = j_pred
                old_A_t_pred = A_t_pred
            psi_pred, info = prop(psi)
            rho_pred = calc_rho(psi_pred)
            j_pred = calc_j(psi_pred)
            #A_t_pred = np.real(2*A_t - A_tm1 + 4*np.pi*N*A_t/Omega*int_t*int_t + 4.0j*np.pi*SPEED_OF_LIGHT*N/Omega*(np.conj(psi_pred)*psi_pred.gradient(flag = "supersmooth", force_real=False)).integral())
            A_t_pred = np.real(2*A_t - A_tm1 - 4*np.pi*N*A_t/Omega*int_t*int_t - 4.0*np.pi*SPEED_OF_LIGHT*N/Omega*psi_pred.para_current(sigma=0.025)*int_t*int_t)
            #A_t_pred = np.real(2*A_t - A_tm1 + 4.0*np.pi*SPEED_OF_LIGHT*N/Omega*psi_pred.para_current(sigma=0.025)*int_t*int_t)

            if i_cn > 0 and np.max(np.abs(old_rho_pred - rho_pred)) < eps and np.max(np.abs(old_j_pred - j_pred)) < eps and np.max(np.abs(old_A_t_pred - A_t_pred)) < eps:
                break

            rho_corr = (rho + rho_pred) * 0.5
            func = E_v_Evaluator.ComputeEnergyPotential(rho_corr, calcType=["V"])
            prop.hamiltonian.v = func.potential
            if dynamic:
                j_corr = (j + j_pred) * 0.5
                prop.hamiltonian.v += DynamicPotential(rho_corr, j_corr)
            A_t_corr = (A_t + A_t_pred) * 0.5
            prop.hamiltonian.A = A_t_corr

        psi = psi_pred
        rho = rho_pred
        j = j_pred
        print(psi_pred.para_current(sigma=0.025)[0], j_pred.integral()[0])
        A_tm1 = A_t
        A_t = A_t_pred
=======
        for i_pred_corr in range(max_pred_corr):
            if i_pred_corr > 0:
                old_rho1 = rho1
                old_j1 = j1
            else:
                atol_j = _get_atol(tol, atol, np.max(j.norm()))
            psi1, info = prop(psi, int_t)
            rho1 = calc_rho(psi1)
            j1 = calc_j(psi1)
            
            if i_pred_corr > 0 and (old_rho1 - rho1).norm() < atol_rho and np.max((old_j1 - j1).norm()) < atol_j:
                break
            rho_half = (rho + rho1) * 0.5
            func = E_v_Evaluator.ComputeEnergyPotential(rho_half, calcType=["V"])
            prop.hamiltonian.v = func.potential
            if dynamic:
                j_half = (j + j1) * 0.5
                prop.hamiltonian.v += DynamicPotential(rho_half, j_half)
        psi = psi1
        rho = rho1
        j = j1
>>>>>>> 92478554

        delta_rho = rho - rho0
        delta_mu = (delta_rho * delta_rho.grid.r).integral()
        j_int = j.integral()

<<<<<<< HEAD
        with open(outfile + "_mu", "a") as fmu:
            fmu.write("{0:17.10e} {1:17.10e} {2:17.10e}\n".format(delta_mu[0], delta_mu[1], delta_mu[2]))
        with open(outfile + "_j", "a") as fj:
            fj.write("{0:17.10e} {1:17.10e} {2:17.10e}\n".format(j_int[0], j_int[1], j_int[2]))
        with open(outfile + "_A", "a") as fj:
            fj.write("{0:17.10e} {1:17.10e} {2:17.10e}\n".format(A_t[0], A_t[1], A_t[2]))
        with open(outfile + "_E", "a") as fE:
            fE.write("{0:17.10e}\n".format(E))
=======
        if mp.is_root:
            with open(outfile + "_mu", "a") as fmu:
                sprint("{0:17.10e} {1:17.10e} {2:17.10e}".format(delta_mu[0], delta_mu[1], delta_mu[2]), fileobj=fmu)
            with open(outfile + "_j", "a") as fj:
                sprint("{0:17.10e} {1:17.10e} {2:17.10e}".format(j_int[0], j_int[1], j_int[2]), fileobj=fj)
            with open(outfile + "_E", "a") as fE:
                sprint("{0:17.10e}".format(E), fileobj=fE)
>>>>>>> 92478554

        cost_t = time.time() - begin_t
        sprint("{:<20d}{:<30d}{:<24.4f}".format(i_t+1, i_pred_corr, cost_t))
        
        if info:
            break

        if max_runtime > 0 and cost_t > max_runtime:
            sprint('Maximum run time reached. Clean exitting.')
            if not os.path.isdir('./tmp'):
                os.mkdir('./tmp')
            fname = './tmp/restart_data.npy'
            if mp.size > 1:
                f = MPIFile(fname, mp, amode = mp.MPI.MODE_CREATE | mp.MPI.MODE_WRONLY)
            else :
                f = open(fname, "wb")
            npy.write(f, i_t, single = True)
            npy.write(f, psi, grid = psi.grid)
            break

    #tracemalloc.stop()


def CasidaRunner(config, rho0, E_v_Evaluator):

    numeig = config["CASIDA"]["numeig"]
    outfile = config["TD"]["outfile"]
    diagonize = config["CASIDA"]["diagonize"]
    tda = config["CASIDA"]["tda"]

    if diagonize:
        potential = E_v_Evaluator(rho0, calcType=['V']).potential
        hamiltonian = Hamiltonian(potential)
        sprint('Start diagonizing Hamlitonian.')
        eigs, psi_list = hamiltonian.diagonize(numeig)
        sprint('Diagonizing Hamlitonian done.')
    else:
        raise Exception("diagonize must be true.")

    E_v_Evaluator.UpdateFunctional(keysToRemove = ['HARTREE', 'PSEUDO'])
    casida = Casida(rho0, E_v_Evaluator)

    sprint('Start buildling matrix.')
    casida.build_matrix(numeig, eigs, psi_list, build_ab = tda)
    sprint('Building matrix done.')

    if tda:
        omega, f = casida.tda()
    else:
        omega, f, x_minus_y_list = casida()

    with open(outfile, 'w') as fw:
        for i in range(len(omega)):
            fw.write('{0:15.8e} {1:15.8e}\n'.format(omega[i], f[i]))

    #if save_eigenvectors:
    #    if not os.isdir(ev_path):
    #        os.mkdir(ev_path)
    #    i = 0
    #    for x_minus_y in x_minus_y_list:
    #        with open('{0:s}/x_minus_y{1:d}',format(ev_path, i), 'w') as fw:


def DiagonizeRunner(config, struct, E_v_Evaluator):

    numeig = config["CASIDA"]["numeig"]
    eigfile = config["TD"]["outfile"]
    direct_to_psi = './xsf'

    potential = E_v_Evaluator(struct.field, calcType=['V']).potential
    hamiltonian = Hamiltonian(potential)
    sprint('Start diagonizing Hamlitonian.')
    eigs, psi_list = hamiltonian.diagonize(numeig)
    sprint('Diagonizing Hamlitonian done.')

    np.savetxt(eigfile, eigs, fmt='%15.8e')

    if not os.path.isdir(direct_to_psi):
        os.mkdir(direct_to_psi)
    for i in range(len(eigs)):
        XSF(filexsf='{0:s}/psi{1:d}.xsf'.format(direct_to_psi, i)).write(system=struct, field=psi_list[i])





def SternheimerRunner(config, rho0, E_v_Evaluator):

    outfile = config["TD"]["outfile"]

    sternheimer = Sternheimer(rho0, E_v_Evaluator)
    eigs, psi_list = sternheimer.hamiltonian.diagonize(2)
    sternheimer.grid.full = True
    omega = np.linspace(0.0, 0.5, 26)
    f = sternheimer(psi_list[1], omega, 0)
    #f = omega
    #sternheimer(psi_list[1], 1e-4, 0.01)

    with open(outfile, 'w') as fw:
        for i in range(len(omega)):
            fw.write('{0:15.8e} {1:15.8e}\n'.format(omega[i], f[i]))<|MERGE_RESOLUTION|>--- conflicted
+++ resolved
@@ -12,11 +12,8 @@
 from dftpy.formats.xsf import XSF
 from dftpy.formats import npy
 from dftpy.time_data import TimeData
-<<<<<<< HEAD
 from dftpy.constants import SPEED_OF_LIGHT
-=======
 from dftpy.linear_solver import _get_atol
->>>>>>> 92478554
 import time
 #import tracemalloc
 import os
@@ -71,22 +68,7 @@
     delta_rho = rho - rho0
     delta_mu = (delta_rho * delta_rho.grid.r).integral()
     j_int = j.integral()
-<<<<<<< HEAD
-    eps = 1e-8
     Omega = psi.grid.Volume
-
-    if not restart:
-        with open(outfile + "_mu", "w") as fmu:
-            fmu.write("{0:17.10e} {1:17.10e} {2:17.10e}\n".format(delta_mu[0], delta_mu[1], delta_mu[2]))
-        with open(outfile + "_j", "w") as fj:
-            fj.write("{0:17.10e} {1:17.10e} {2:17.10e}\n".format(j_int[0], j_int[1], j_int[2]))
-        with open(outfile + "_A", "w") as fj:
-            fj.write("{0:17.10e} {1:17.10e} {2:17.10e}\n".format(A_t[0], A_t[1], A_t[2]))
-        with open(outfile + "_E", "w") as fE:
-            pass
-
-    print("{:20s}{:30s}{:24s}".format('Iter', 'Num. of Predictor-corrector', 'Total Cost(s)'))
-=======
     atol_rho = _get_atol(tol, atol, rho.norm())
 
     if not restart:
@@ -95,11 +77,12 @@
                 sprint("{0:17.10e} {1:17.10e} {2:17.10e}".format(delta_mu[0], delta_mu[1], delta_mu[2]), fileobj=fmu)
             with open(outfile + "_j", "w") as fj:
                 sprint("{0:17.10e} {1:17.10e} {2:17.10e}".format(j_int[0], j_int[1], j_int[2]), fileobj=fj)
+            with open(outfile + "_A", "w") as fA:
+                sprint("{0:17.10e} {1:17.10e} {2:17.10e}".format(A[0], A[1], A[2]), fileobj=fA)
             with open(outfile + "_E", "w") as fE:
                 pass
 
     sprint("{:20s}{:30s}{:24s}".format('Iter', 'Num. of Predictor-corrector', 'Total Cost(s)'))
->>>>>>> 92478554
     begin_t = time.time()
     for i_t in range(i_t0, num_t):
         
@@ -113,22 +96,24 @@
             prop.hamiltonian.v += DynamicPotential(rho, j)
         prop.hamiltonian.A = A_t
         E = np.real(np.conj(psi) * prop.hamiltonian(psi)).integral()
-<<<<<<< HEAD
         E += Omega/8.0/np.pi/SPEED_OF_LIGHT**2*(np.dot((A_t-A_tm1),(A_t-A_tm1))/int_t/int_t)
 
-        for i_cn in range(order):
-            if i_cn > 0:
+        for i_pred_corr in range(max_pred_corr):
+            if i_pred_corr > 0:
                 old_rho_pred = rho_pred
                 old_j_pred = j_pred
                 old_A_t_pred = A_t_pred
-            psi_pred, info = prop(psi)
+            else:
+                atol_j = _get_atol(tol, atol, np.max(j.norm()))
+                atol_A = _get_atol(tol, atol, np.max(A_t.norm()))
+            psi_pred, info = prop(psi, int_t)
             rho_pred = calc_rho(psi_pred)
             j_pred = calc_j(psi_pred)
             #A_t_pred = np.real(2*A_t - A_tm1 + 4*np.pi*N*A_t/Omega*int_t*int_t + 4.0j*np.pi*SPEED_OF_LIGHT*N/Omega*(np.conj(psi_pred)*psi_pred.gradient(flag = "supersmooth", force_real=False)).integral())
             A_t_pred = np.real(2*A_t - A_tm1 - 4*np.pi*N*A_t/Omega*int_t*int_t - 4.0*np.pi*SPEED_OF_LIGHT*N/Omega*psi_pred.para_current(sigma=0.025)*int_t*int_t)
             #A_t_pred = np.real(2*A_t - A_tm1 + 4.0*np.pi*SPEED_OF_LIGHT*N/Omega*psi_pred.para_current(sigma=0.025)*int_t*int_t)
 
-            if i_cn > 0 and np.max(np.abs(old_rho_pred - rho_pred)) < eps and np.max(np.abs(old_j_pred - j_pred)) < eps and np.max(np.abs(old_A_t_pred - A_t_pred)) < eps:
+            if i_pred_corr > 0 and (old_rho_pred - rho_pred).norm() < atol_rho and np.max((old_j_pred - j_pred).norm()) < atol_j and np.max((old_A_t_pred - A_t_pred).norm()) < atol_A:
                 break
 
             rho_corr = (rho + rho_pred) * 0.5
@@ -143,55 +128,23 @@
         psi = psi_pred
         rho = rho_pred
         j = j_pred
-        print(psi_pred.para_current(sigma=0.025)[0], j_pred.integral()[0])
+        #print(psi_pred.para_current(sigma=0.025)[0], j_pred.integral()[0])
         A_tm1 = A_t
         A_t = A_t_pred
-=======
-        for i_pred_corr in range(max_pred_corr):
-            if i_pred_corr > 0:
-                old_rho1 = rho1
-                old_j1 = j1
-            else:
-                atol_j = _get_atol(tol, atol, np.max(j.norm()))
-            psi1, info = prop(psi, int_t)
-            rho1 = calc_rho(psi1)
-            j1 = calc_j(psi1)
-            
-            if i_pred_corr > 0 and (old_rho1 - rho1).norm() < atol_rho and np.max((old_j1 - j1).norm()) < atol_j:
-                break
-            rho_half = (rho + rho1) * 0.5
-            func = E_v_Evaluator.ComputeEnergyPotential(rho_half, calcType=["V"])
-            prop.hamiltonian.v = func.potential
-            if dynamic:
-                j_half = (j + j1) * 0.5
-                prop.hamiltonian.v += DynamicPotential(rho_half, j_half)
-        psi = psi1
-        rho = rho1
-        j = j1
->>>>>>> 92478554
 
         delta_rho = rho - rho0
         delta_mu = (delta_rho * delta_rho.grid.r).integral()
         j_int = j.integral()
 
-<<<<<<< HEAD
-        with open(outfile + "_mu", "a") as fmu:
-            fmu.write("{0:17.10e} {1:17.10e} {2:17.10e}\n".format(delta_mu[0], delta_mu[1], delta_mu[2]))
-        with open(outfile + "_j", "a") as fj:
-            fj.write("{0:17.10e} {1:17.10e} {2:17.10e}\n".format(j_int[0], j_int[1], j_int[2]))
-        with open(outfile + "_A", "a") as fj:
-            fj.write("{0:17.10e} {1:17.10e} {2:17.10e}\n".format(A_t[0], A_t[1], A_t[2]))
-        with open(outfile + "_E", "a") as fE:
-            fE.write("{0:17.10e}\n".format(E))
-=======
         if mp.is_root:
             with open(outfile + "_mu", "a") as fmu:
                 sprint("{0:17.10e} {1:17.10e} {2:17.10e}".format(delta_mu[0], delta_mu[1], delta_mu[2]), fileobj=fmu)
             with open(outfile + "_j", "a") as fj:
                 sprint("{0:17.10e} {1:17.10e} {2:17.10e}".format(j_int[0], j_int[1], j_int[2]), fileobj=fj)
+            with open(outfile + "_A", "a") as fA:
+                sprint("{0:17.10e} {1:17.10e} {2:17.10e}".format(A[0], A[1], A[2]), fileobj=fA)
             with open(outfile + "_E", "a") as fE:
                 sprint("{0:17.10e}".format(E), fileobj=fE)
->>>>>>> 92478554
 
         cost_t = time.time() - begin_t
         sprint("{:<20d}{:<30d}{:<24.4f}".format(i_t+1, i_pred_corr, cost_t))
