import os
import time

import numpy as np

from dftpy.field import DirectField
from dftpy.formats import npy
from dftpy.formats.xsf import XSF
from dftpy.functionals import FunctionalClass
from dftpy.linear_solver import _get_atol
from dftpy.mpi import mp, sprint, MPIFile
from dftpy.td.casida import Casida
from dftpy.td.hamiltonian import Hamiltonian
from dftpy.td.propagator import Propagator
from dftpy.utils import calc_rho, calc_j


def RealTimeRunner(config, rho0, E_v_Evaluator):
    outfile = config["TD"]["outfile"]
    int_t = config["TD"]["timestep"]
    t_max = config["TD"]["tmax"]
    max_pred_corr = config["TD"]["max_pc"]
    tol = config["TD"]["tol_pc"]
    atol = config["TD"]["atol_pc"]
    direc = config["TD"]["direc"]
    k = config["TD"]["strength"]
    max_runtime = config["TD"]["max_runtime"]
    restart = config["TD"]["restart"]
    correction = config["TD"]["correction"]
    correct_potential_name = config["TD"]["correct_potential"]
    num_t = int(t_max / int_t)

    hamiltonian = Hamiltonian()
    prop = Propagator(hamiltonian, **config["PROPAGATOR"])

    if restart:
        fname = './tmp/restart_data.npy'
        if mp.size > 1:
            f = MPIFile(fname, mp, amode=mp.MPI.MODE_RDONLY)
        else:
            f = open(fname, "rb")
        i_t0 = npy.read(f, single=True) + 1
        psi = npy.read(f, grid=rho0.grid)
        psi = DirectField(grid=rho0.grid, rank=1, griddata_3d=psi, cplx=True)
    else:
        x = rho0.grid.r[direc]
        psi = np.sqrt(rho0) * np.exp(1j * k * x)
        psi.cplx = True
        i_t0 = 0

    N0 = rho0.integral()
    rho = calc_rho(psi)
    j = calc_j(psi)
    delta_rho = rho - rho0
    delta_mu = (delta_rho * delta_rho.grid.r).integral()
    j_int = j.integral()
    atol_rho = _get_atol(tol, atol, rho.norm())

    if correction:
        correct_potential = FunctionalClass(type='DYNAMIC', name=correct_potential_name)

    if not restart:
        if mp.is_root:
            with open(outfile + "_mu", "w") as fmu:
                sprint("{0:17.10e} {1:17.10e} {2:17.10e}".format(delta_mu[0], delta_mu[1], delta_mu[2]), fileobj=fmu)
            with open(outfile + "_j", "w") as fj:
                sprint("{0:17.10e} {1:17.10e} {2:17.10e}".format(j_int[0], j_int[1], j_int[2]), fileobj=fj)
            with open(outfile + "_E", "w") as fE:
                pass
            # if correction:
            #     with open(outfile + "_cor_mu", "w") as fmu:
            #         sprint("{0:17.10e} {1:17.10e} {2:17.10e}".format(delta_mu[0], delta_mu[1], delta_mu[2]),
            #                fileobj=fmu)
            #     with open(outfile + "_cor_j", "w") as fj:
            #         sprint("{0:17.10e} {1:17.10e} {2:17.10e}".format(j_int[0], j_int[1], j_int[2]), fileobj=fj)

    sprint("{:20s}{:30s}{:24s}".format('Iter', 'Num. of Predictor-corrector', 'Total Cost(s)'))
    begin_t = time.time()
    for i_t in range(i_t0, num_t):

<<<<<<< HEAD
        func = E_v_Evaluator.ComputeEnergyPotential(rho, calcType=["V"], current=j)
=======
        func = E_v_Evaluator.ComputeEnergyPotential(rho, calcType={"V"})
>>>>>>> af267448
        prop.hamiltonian.v = func.potential
        E = np.real(np.conj(psi) * prop.hamiltonian(psi)).integral()
        for i_pred_corr in range(max_pred_corr):
            if i_pred_corr > 0:
                old_rho_pred = rho_pred
                old_j_pred = j_pred
            else:
                atol_j = _get_atol(tol, atol, np.max(j.norm()))
            psi_pred, info = prop(psi, int_t)
            rho_pred = calc_rho(psi_pred)
            j_pred = calc_j(psi_pred)

            if i_pred_corr > 0:
                diff_rho = (old_rho_pred - rho_pred).norm()
                diff_j = np.max((old_j_pred - j_pred).norm())
                if diff_rho < atol_rho and diff_j < atol_j:
                    break

<<<<<<< HEAD
            rho_half = (rho + rho1) * 0.5
            j_half = (j + j1) * 0.5
            func = E_v_Evaluator.ComputeEnergyPotential(rho_half, calcType=["V"], current=j_half)
            prop.hamiltonian.v = func.potential
=======
            rho_corr = (rho + rho_pred) * 0.5
            func = E_v_Evaluator.ComputeEnergyPotential(rho_corr, calcType={"V"})
            prop.hamiltonian.v = func.potential
            if dynamic:
                j_corr = (j + j_pred) * 0.5
                prop.hamiltonian.v += DynamicPotential(rho_corr, j_corr)
>>>>>>> af267448
        else:
            if max_pred_corr > 1:
                sprint('Convergence not reached for Predictor-corrector')
                if diff_rho >= atol_rho:
                    sprint('Diff in rho: {0:10.2e} > {1:10.2e}'.format(diff_rho, atol_rho))
                if diff_j >= atol_j:
                    sprint('Diff in j: {0:10.2e} > {1:10.2e}'.format(diff_j, atol_j))

<<<<<<< HEAD
        if correction:
            pot = correct_potential(rho, calcType=['V'], current=j).potential
            psi1 = psi1 - 1.0j * int_t * pot * psi
            psi1.normalize(N=N0)
            rho1 = calc_rho(psi1)
            j1 = calc_j(psi1)
            # delta_rho2 = rho1 - rho0
            # delta_mu2 = (delta_rho2 * delta_rho2.grid.r).integral()
            # j2_int = j1.integral()
            #
            # if mp.is_root:
            #     with open(outfile + "_cor_mu", "a") as fmu:
            #         sprint("{0:17.10e} {1:17.10e} {2:17.10e}".format(delta_mu2[0], delta_mu2[1], delta_mu2[2]),
            #                fileobj=fmu)
            #     with open(outfile + "_cor_j", "a") as fj:
            #         sprint("{0:17.10e} {1:17.10e} {2:17.10e}".format(j2_int[0], j2_int[1], j2_int[2]), fileobj=fj)

        psi = psi1
        rho = rho1
        j = j1
=======
        psi = psi_pred
        rho = rho_pred
        j = j_pred
>>>>>>> af267448

        delta_rho = rho - rho0
        delta_mu = (delta_rho * delta_rho.grid.r).integral()
        j_int = j.integral()

        if mp.is_root:
            with open(outfile + "_mu", "a") as fmu:
                sprint("{0:17.10e} {1:17.10e} {2:17.10e}".format(delta_mu[0], delta_mu[1], delta_mu[2]), fileobj=fmu)
            with open(outfile + "_j", "a") as fj:
                sprint("{0:17.10e} {1:17.10e} {2:17.10e}".format(j_int[0], j_int[1], j_int[2]), fileobj=fj)
            with open(outfile + "_E", "a") as fE:
                sprint("{0:17.10e}".format(E), fileobj=fE)

        cost_t = time.time() - begin_t
        sprint("{:<20d}{:<30d}{:<24.4f}".format(i_t + 1, i_pred_corr, cost_t))

        if info:
            break

        if max_runtime > 0 and cost_t > max_runtime:
            sprint('Maximum run time reached. Clean exiting.')
            if not os.path.isdir('./tmp'):
                os.mkdir('./tmp')
            fname = './tmp/restart_data.npy'
            if mp.size > 1:
                f = MPIFile(fname, mp, amode=mp.MPI.MODE_CREATE | mp.MPI.MODE_WRONLY)
            else:
                f = open(fname, "wb")
            npy.write(f, i_t, single=True)
            npy.write(f, psi, grid=psi.grid)
            break


def CasidaRunner(config, rho0, E_v_Evaluator):
    numeig = config["CASIDA"]["numeig"]
    outfile = config["TD"]["outfile"]
    diagonalize = config["CASIDA"]["diagonalize"]
    tda = config["CASIDA"]["tda"]

    if diagonalize:
        potential = E_v_Evaluator(rho0, calcType={'V'}).potential
        hamiltonian = Hamiltonian(potential)
        sprint('Start diagonalizing Hamiltonian.')
        eigs, psi_list = hamiltonian.diagonalize(numeig)
        sprint('Diagonalizing Hamiltonian done.')
    else:
        raise Exception("diagonalize must be true.")

    E_v_Evaluator.UpdateFunctional(keysToRemove=['HARTREE', 'PSEUDO'])
    casida = Casida(rho0, E_v_Evaluator)

    sprint('Start building matrix.')
    casida.build_matrix(numeig, eigs, psi_list, build_ab=tda)
    sprint('Building matrix done.')

    if tda:
        omega, f = casida.tda()
    else:
        omega, f, x_minus_y_list = casida()

    with open(outfile, 'w') as fw:
        for i in range(len(omega)):
            fw.write('{0:15.8e} {1:15.8e}\n'.format(omega[i], f[i]))

    # if save_eigenvectors:
    #    if not os.isdir(ev_path):
    #        os.mkdir(ev_path)
    #    i = 0
    #    for x_minus_y in x_minus_y_list:
    #        with open('{0:s}/x_minus_y{1:d}',format(ev_path, i), 'w') as fw:


def DiagonalizeRunner(config, struct, E_v_Evaluator):
    numeig = config["CASIDA"]["numeig"]
    eigfile = config["TD"]["outfile"]
    direct_to_psi = './xsf'

    potential = E_v_Evaluator(struct.field, calcType={'V'}).potential
    hamiltonian = Hamiltonian(potential)
    sprint('Start diagonalizing Hamiltonian.')
    eigs, psi_list = hamiltonian.diagonalize(numeig)
    sprint('Diagonalizing Hamiltonian done.')

    np.savetxt(eigfile, eigs, fmt='%15.8e')

    if not os.path.isdir(direct_to_psi):
        os.mkdir(direct_to_psi)
    for i in range(len(eigs)):
        XSF(filexsf='{0:s}/psi{1:d}.xsf'.format(direct_to_psi, i)).write(system=struct, field=psi_list[i])


# def SternheimerRunner(config, rho0, E_v_Evaluator):
#     outfile = config["TD"]["outfile"]
#
#     sternheimer = Sternheimer(rho0, E_v_Evaluator)
#     eigs, psi_list = sternheimer.hamiltonian.diagonalize(2)
#     sternheimer.grid.full = True
#     omega = np.linspace(0.0, 0.5, 26)
#     f = sternheimer(psi_list[1], omega, 0)
#     # f = omega
#     # sternheimer(psi_list[1], 1e-4, 0.01)
#
#     with open(outfile, 'w') as fw:
#         for i in range(len(omega)):
#             fw.write('{0:15.8e} {1:15.8e}\n'.format(omega[i], f[i]))
<|MERGE_RESOLUTION|>--- conflicted
+++ resolved
@@ -78,11 +78,7 @@
     begin_t = time.time()
     for i_t in range(i_t0, num_t):
 
-<<<<<<< HEAD
         func = E_v_Evaluator.ComputeEnergyPotential(rho, calcType=["V"], current=j)
-=======
-        func = E_v_Evaluator.ComputeEnergyPotential(rho, calcType={"V"})
->>>>>>> af267448
         prop.hamiltonian.v = func.potential
         E = np.real(np.conj(psi) * prop.hamiltonian(psi)).integral()
         for i_pred_corr in range(max_pred_corr):
@@ -101,19 +97,10 @@
                 if diff_rho < atol_rho and diff_j < atol_j:
                     break
 
-<<<<<<< HEAD
-            rho_half = (rho + rho1) * 0.5
-            j_half = (j + j1) * 0.5
-            func = E_v_Evaluator.ComputeEnergyPotential(rho_half, calcType=["V"], current=j_half)
+            rho_corr = (rho + rho_pred) * 0.5
+            j_corr = (j + j_pred) * 0.5
+            func = E_v_Evaluator.ComputeEnergyPotential(rho_corr, calcType=["V"], current=j_corr)
             prop.hamiltonian.v = func.potential
-=======
-            rho_corr = (rho + rho_pred) * 0.5
-            func = E_v_Evaluator.ComputeEnergyPotential(rho_corr, calcType={"V"})
-            prop.hamiltonian.v = func.potential
-            if dynamic:
-                j_corr = (j + j_pred) * 0.5
-                prop.hamiltonian.v += DynamicPotential(rho_corr, j_corr)
->>>>>>> af267448
         else:
             if max_pred_corr > 1:
                 sprint('Convergence not reached for Predictor-corrector')
@@ -122,16 +109,15 @@
                 if diff_j >= atol_j:
                     sprint('Diff in j: {0:10.2e} > {1:10.2e}'.format(diff_j, atol_j))
 
-<<<<<<< HEAD
         if correction:
             pot = correct_potential(rho, calcType=['V'], current=j).potential
-            psi1 = psi1 - 1.0j * int_t * pot * psi
-            psi1.normalize(N=N0)
-            rho1 = calc_rho(psi1)
-            j1 = calc_j(psi1)
-            # delta_rho2 = rho1 - rho0
+            psi_pred = psi_pred - 1.0j * int_t * pot * psi
+            psi_pred.normalize(N=N0)
+            rho_pred = calc_rho(psi_pred)
+            j_pred = calc_j(psi_pred)
+            # delta_rho2 = rho_pred - rho0
             # delta_mu2 = (delta_rho2 * delta_rho2.grid.r).integral()
-            # j2_int = j1.integral()
+            # j2_int = j_pred.integral()
             #
             # if mp.is_root:
             #     with open(outfile + "_cor_mu", "a") as fmu:
@@ -140,14 +126,9 @@
             #     with open(outfile + "_cor_j", "a") as fj:
             #         sprint("{0:17.10e} {1:17.10e} {2:17.10e}".format(j2_int[0], j2_int[1], j2_int[2]), fileobj=fj)
 
-        psi = psi1
-        rho = rho1
-        j = j1
-=======
         psi = psi_pred
         rho = rho_pred
         j = j_pred
->>>>>>> af267448
 
         delta_rho = rho - rho0
         delta_mu = (delta_rho * delta_rho.grid.r).integral()
