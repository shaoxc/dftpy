--- conflicted
+++ resolved
@@ -78,11 +78,7 @@
     begin_t = time.time()
     for i_t in range(i_t0, num_t):
 
-<<<<<<< HEAD
-        func = E_v_Evaluator.ComputeEnergyPotential(rho, calcType=["V"], current=j)
-=======
-        func = E_v_Evaluator.compute(rho, calcType={"V"})
->>>>>>> 4e5ccf4b
+        func = E_v_Evaluator.compute(rho, calcType=["V"], current=j)
         prop.hamiltonian.v = func.potential
         E = np.real(np.conj(psi) * prop.hamiltonian(psi)).integral()
         for i_pred_corr in range(max_pred_corr):
@@ -102,12 +98,8 @@
                     break
 
             rho_corr = (rho + rho_pred) * 0.5
-<<<<<<< HEAD
             j_corr = (j + j_pred) * 0.5
-            func = E_v_Evaluator.ComputeEnergyPotential(rho_corr, calcType=["V"], current=j_corr)
-=======
-            func = E_v_Evaluator.compute(rho_corr, calcType={"V"})
->>>>>>> 4e5ccf4b
+            func = E_v_Evaluator.compute(rho_corr, calcType=["V"], current=j_corr)
             prop.hamiltonian.v = func.potential
         else:
             if max_pred_corr > 1:
