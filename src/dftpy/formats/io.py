import os
from collections import namedtuple
from importlib import import_module
from dftpy.system import System
from dftpy.atom import Atom
<<<<<<< HEAD
from dftpy.cell import BaseCell, DirectCell
=======
>>>>>>> 3b5bac79
from dftpy.field import DirectField
from dftpy.mpi import SerialComm

ioformat = namedtuple('ioformat', ['format', 'module', 'read', 'write', 'kind'])
iounkeys = ['mp', 'comm', 'kind', 'data_type', 'grid', 'names']

IOFormats= {
            "snpy"    : ioformat('snpy', 'dftpy.formats.snpy'  , 'read_snpy', 'write_snpy', ['cell', 'field', 'all']),
            "xsf"     : ioformat('xsf' , 'dftpy.formats.xsf'   , 'read_xsf' , 'write_xsf' , ['cell', 'field', 'all']),
            "pp"      : ioformat('qepp', 'dftpy.formats.qepp'  , 'read_qepp', 'write_qepp', ['cell', 'field', 'all']),
            "qepp"    : ioformat('qepp', 'dftpy.formats.qepp'  , 'read_qepp', 'write_qepp', ['cell', 'field', 'all']),
            "den"     : ioformat('den' , 'dftpy.formats.den'   , 'read_den' , 'write_den' , ['field']),
            "xyz"     : ioformat('xyz' , 'dftpy.formats.xyz'   , 'read_xyz' , 'write_xyz' , ['cell']),
            "extxyz"  : ioformat('xyz' , 'dftpy.formats.xyz'   , 'read_xyz' , 'write_xyz' , ['cell']),
            "vasp"    : ioformat('vasp', 'dftpy.formats.vasp'  , 'read_vasp', 'write_vasp', ['cell']),
            "poscar"  : ioformat('vasp', 'dftpy.formats.vasp'  , 'read_vasp', 'write_vasp', ['cell']),
            "contcar" : ioformat('vasp', 'dftpy.formats.vasp'  , 'read_vasp', 'write_vasp', ['cell']),
            "ase"     : ioformat('ase' , 'dftpy.formats.ase_io', 'read_ase' , 'write_ase' , ['cell']),
            "pmg"     : ioformat('pmg' , 'dftpy.formats.pmg_io', 'read_pmg' , 'write_pmg' , ['cell']),
            "pymatgen": ioformat('pmg' , 'dftpy.formats.pmg_io', 'read_pmg' , 'write_pmg' , ['cell']),
        }

def guessType(infile, **kwargs):
    return guess_format(infile, **kwargs)

def guess_format(infile, **kwargs):
    basename = os.path.basename(infile).lower()
    ext = os.path.splitext(infile)[1].lower()
    format = IOFormats.get(basename, None)
    if format is None and len(ext)>1 :
        format = IOFormats.get(ext[1:], None)

    if format is None :
        format = ext[1:] if len(ext)>1 else basename
    else :
        format = format.format
    return format

def get_io_driver(infile, format = None, mode = 'r'):
    if format is None : format = guess_format(infile)
    iof = IOFormats.get(format, None)

    if iof is None :
        raise AttributeError("%s format not support yet" % format)

    try:
        module = import_module(iof.module)
        if 'r' in mode :
            func = getattr(module, iof.read, None)
            if not iof.read or func is None : raise AttributeError("%s format not support read" % iof.format)
            iof = iof._replace(read = func)
        if 'w' in mode or 'a' in mode :
            func = getattr(module, iof.write, None)
            if not iof.write or func is None : raise AttributeError("%s format not support write" % iof.format)
            iof = iof._replace(write = func)
    except Exception as e:
        raise e

    return iof

def read_system(infile, format=None, driver=None, **kwargs):
    if driver is None :
        driver = get_io_driver(infile, format, mode = 'r')
        system = driver.read(infile, **kwargs)
    elif isinstance(driver, str) :
        for key in iounkeys :
            if key in kwargs : kwargs.pop(key)
        driver = get_io_driver(infile, driver, mode = 'r')
        system = driver.read(infile, **kwargs)
    elif hasattr(driver, 'read') :
        system = driver.read(infile, format=format, **kwargs)
    else :
        raise AttributeError(f"Sorry, not support {driver} driver")
    return system

def write_system(outfile, system, format = None, comm = None, driver = None, **kwargs):
    if comm is None :
        if hasattr(system.field, 'mp') :
            comm = system.field.mp.comm
        else :
            comm = SerialComm()
    if driver is not None :
        if isinstance(driver, str) :
            for key in iounkeys :
                if key in kwargs : kwargs.pop(key)
            driver = get_io_driver(outfile, driver, mode = 'w')
            driver.write(outfile, system, **kwargs)
        elif hasattr(driver, 'write') :
            if comm.rank == 0 : driver.write(outfile, system, format=format, **kwargs)
        else :
            raise AttributeError(f"Sorry, not support {driver} driver")
    else :
        driver = get_io_driver(outfile, format, mode = 'w')
        if driver.format == "snpy": # only snpy format support MPI-IO
            return driver.write(outfile, system, **kwargs)
        else : # only rank==0 write
            if comm.size > 1 and 'field' in driver.kind :
                total = system.field.gather()
                system = System(system.ions, name="DFTpy", field=total)

            if comm.rank == 0 : driver.write(outfile, system, **kwargs)

            comm.Barrier()
    return

def read_density(infile, format=None, **kwargs):
    struct = read_system(infile, format=format, **kwargs)
    return struct.field

def read(infile, format=None, **kwargs):
    struct = read_system(infile, format=format, **kwargs)
    kind = kwargs.get('kind', 'cell')
    if kind == 'cell' :
        return struct.ions
    elif kind == 'field' :
        return struct.field
    else :
        return struct

def write(outfile, data = None, ions = None, format=None, **kwargs):
    if isinstance(data, System):
        system = data
    elif isinstance(data, DirectField):
        system = System(ions, name="DFTpy", field=data)
    elif isinstance(data, Atom):
        if ions is None or isinstance(ions, DirectField):
            ions, data = data, ions
            system = System(ions, name="DFTpy", field=data)
        else :
            raise AttributeError("Please check the input data")
    else :
        raise AttributeError("Please check the input data")

    return write_system(outfile, system, format=format, **kwargs)<|MERGE_RESOLUTION|>--- conflicted
+++ resolved
@@ -3,10 +3,6 @@
 from importlib import import_module
 from dftpy.system import System
 from dftpy.atom import Atom
-<<<<<<< HEAD
-from dftpy.cell import BaseCell, DirectCell
-=======
->>>>>>> 3b5bac79
 from dftpy.field import DirectField
 from dftpy.mpi import SerialComm
 
