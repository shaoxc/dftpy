"""
API for pymatgen

Notes :
    From v2021.3.4, pymatgen removed the root imports.
"""
import numpy as np
<<<<<<< HEAD
from ..system import System
from ..atom import Atom
from ..cell import BaseCell, DirectCell
=======
from dftpy.atom import Atom
from dftpy.base import DirectCell
>>>>>>> 3b5bac79
from dftpy.constants import LEN_CONV
from dftpy.system import System
from pymatgen.core import Structure

BOHR2ANG = LEN_CONV["Bohr"]["Angstrom"]


def pmg_read(infile, index=None, format=None, **kwargs):
    struct = Structure.from_file(infile)
    ions = pmg2ions(struct, **kwargs)
    return ions


def pmg_write(outfile, ions, format=None, pbc=None, **kwargs):
    struct = ions2pmg(ions)
    struct.to(filename=outfile)
    return

def pmg2ions(pmg_atoms, wrap = True, **kwargs):
    lattice = pmg_atoms.lattice.matrix
    lattice = np.asarray(lattice).T / BOHR2ANG
    lattice = np.ascontiguousarray(lattice)
    labels = [item.symbol for item in pmg_atoms.species]
    cell = DirectCell(lattice)
    pos = pmg_atoms.frac_coords
    if wrap :
        pos %= 1.0
    ions = Atom(label=labels, pos=pos, cell=cell, basis="Crystal")
    return ions

def ions2pmg(ions):
    lattice = ions.pos.cell.lattice * BOHR2ANG
    pos = ions.pos.to_crys()
    labels = ions.labels
    struct = Structure(lattice, labels, pos)
    return struct

def read_pmg(infile, **kwargs):
    ions = pmg_read(infile, **kwargs)
    system = System(ions, name="DFTpy", field=None)
    return system

def write_pmg(outfile, system, **kwargs):
    pmg_write(outfile, system.ions, **kwargs)<|MERGE_RESOLUTION|>--- conflicted
+++ resolved
@@ -5,14 +5,8 @@
     From v2021.3.4, pymatgen removed the root imports.
 """
 import numpy as np
-<<<<<<< HEAD
-from ..system import System
-from ..atom import Atom
-from ..cell import BaseCell, DirectCell
-=======
 from dftpy.atom import Atom
-from dftpy.base import DirectCell
->>>>>>> 3b5bac79
+from dftpy.cell import DirectCell
 from dftpy.constants import LEN_CONV
 from dftpy.system import System
 from pymatgen.core import Structure
