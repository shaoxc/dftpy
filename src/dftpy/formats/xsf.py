--- conflicted
+++ resolved
@@ -202,17 +202,10 @@
             plot = [plot]
         data = []
         for p in plot :
-<<<<<<< HEAD
             values = p.get_values_flatarray(pad=1, order="F") / Units.Bohr ** 3
+            if data_type == 'potential' :
+                values = values * Units.Ha
             data.append(values)
-        if data_type == 'potential' :
-            values = values * Units.Ha
-=======
-            values = p.get_values_flatarray(pad=1, order="F") / LEN_CONV["Bohr"][self.xsf_units] ** 3
-            if data_type == 'potential' :
-                values = values * ENERGY_CONV["Hartree"]["eV"]
-            data.append(values)
->>>>>>> 57f28d65
 
         mywrite(fileout, "BEGIN_BLOCK_DATAGRID_{}D".format(ndim), True)
         mywrite(fileout, "{}d_datagrid_{}".format(ndim, data_type), True)
