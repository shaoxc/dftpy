--- conflicted
+++ resolved
@@ -1,11 +1,6 @@
 import numpy as np
-<<<<<<< HEAD
-from dftpy.constants import LEN_CONV
+from dftpy.constants import LEN_CONV, ENERGY_CONV
 from dftpy.cell import BaseCell, DirectCell
-=======
-from dftpy.constants import LEN_CONV, ENERGY_CONV
-from dftpy.base import BaseCell, DirectCell
->>>>>>> 347d89e3
 from dftpy.grid import DirectGrid
 from dftpy.field import DirectField
 from dftpy.system import System
