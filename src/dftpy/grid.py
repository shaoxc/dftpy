import numpy as np
<<<<<<< HEAD
from ase.cell import Cell
=======
from dftpy.base import BaseCell, DirectCell, ReciprocalCell
from dftpy.math_utils import spacing2ecut
>>>>>>> 1e389dfc

class BaseGrid:
    """
    Object representing a grid (Cell (lattice) plus discretization)
    extends Cell

    Attributes
    ----------
    nr : array of numbers used for discretization

    nnr : total number of grid points

    dV : volume of a grid point

    Node:
    Virtual class, DirectGrid and ReciprocalGrid should be used in actual applications

    """

    def __init__(self, lattice, nr, origin=np.array([0.0, 0.0, 0.0]), full=False, direct=True,
                 cplx=False, mp=None, **kwargs):
        if mp is None :
            from dftpy.mpi import MP
            mp = MP()
        self._origin = np.asarray(origin)
        if not isinstance(lattice, Cell):
            cell=Cell(lattice)
        else:
            cell=lattice
        #
        self.cplx = cplx
        self._cell = cell
        self._direct = direct
        #
        self._nrR = np.array(nr, dtype = np.int32)
        self._nnrR = np.prod(self._nrR)
        self._dV = np.abs(self.cell.volume) / self._nnrR
        self._nrG = self._nrR.copy()
        if not full :
            self._nrG[-1] = self._nrG[-1] // 2 + 1
        self._nnrG = np.prod(self._nrG)
        self._spacings = self.cell.cellpar()[:3] / self._nrR
        self._mp = mp
        if self.cplx :
            full = True
        self.local_slice(nr, direct = direct, full = full, cplx = cplx, **kwargs)
        self._nnr = np.prod(self._nr)
        # print('nr_local', self.mp.comm.rank, self._nr, direct, self.mp.comm.size, flush = True)
        self._full = full
        #
        self.g2max = 2*spacing2ecut(self.spacings.mean()) + 1.0

    def __eq__(self, other: 'BaseGrid') -> bool:
        if np.allclose(self.lattice, other.lattice) and np.allclose(self.nrR, other.nrR):
            return True
        else :
            return False

    @property
    def mp(self):
        return self._mp

    @mp.setter
    def mp(self, value):
        self._mp = value

    @property
    def nr(self):
        return self._nr

    @property
    def nnr(self):
        return self._nnr

    @property
    def nrR(self):
        return self._nrR

    @property
    def nnrR(self):
        return self._nnrR

    @property
    def nrG(self):
        return self._nrG

    @property
    def nnrG(self):
        return self._nnrG

    @property
    def dV(self):
        return self._dV

    @property
    def volume(self):
        return self.cell.volume

    @property
    def spacings(self):
        return self._spacings

    @property
    def cell(self):
        return self._cell

    @property
    def full(self):
        return self._full

    @property
    def direct(self):
        return self._direct

    @property
    def origin(self):
        return self._origin

    def tile(self, reps=1):
        # it only repeat last three dimensions with same rep
        if self.mp.size > 1:
            raise ValueError("Only works for serial version.")
        try:
            tup = tuple(reps)
        except TypeError:
            tup = (reps,)
        reps = np.ones(3, dtype='int')
        for i, x in enumerate(tup):
            reps[i] = x
        lattice = self.lattice.copy()
        for i in range(3):
            lattice[i] *= reps[i]
        nr = self.nr * reps
        results = self.__class__(lattice, nr, origin=self.origin, full=self.full, cplx=self.cplx, direct=self.direct)
        return results

    def repeat(self, rep=1):
        # it only repeat last three dimensions with same rep
        if not isinstance(rep, int):
            raise AttributeError("Grid repeat only support one integer, Please use 'tile'.")
        if self.rank == 1 :
            reps = np.ones(3, dtype='int')*rep
        return self.tile(reps)

    def local_slice(self, nr, **kwargs):
        self._slice, self._nr, self._offsets = self.mp.get_local_fft_shape(nr, **kwargs)
        if self.mp.is_mpi :
            self.slice_all = self.mp.comm.allgather(self._slice)
            self.nr_all = self.mp.comm.allgather(self._nr)
            self.offsets_all = self.mp.comm.allgather(self._offsets)
        else :
            self.slice_all = self._slice
            self.nr_all = self._nr
            self.offsets_all = self._offsets

    @property
    def slice(self):
        return self._slice

    @property
    def offsets(self):
        return self._offsets

    def gather(self, data, nr = None, out = None, root = 0, **kwargs):
        if self.mp.is_mpi :
            reqs = []
            bufs = []
            rank = 1 if getattr(data, 'ndim', 1) < 4 else data.shape[0]
            if self.mp.rank == root:
                if out is None :
                    if nr is None : nr = self.nrR
                    if rank>1 : nr = (rank, *nr)
                    out = np.empty(nr, dtype = data.dtype)
                for i in range(0, self.mp.comm.size):
                    if i == root :
                        buf = data
                    else :
                        shape = self.nr_all[i]
                        if rank>1 : shape = (rank, *shape)
                        buf = np.empty(shape, dtype = data.dtype)
                        req = self.mp.comm.Irecv(buf, source = i, tag = i)
                        reqs.append(req)
                    bufs.append(buf)
            else :
                req = self.mp.comm.Isend(data, dest = root, tag = self.mp.rank)
                reqs.append(req)
                out = np.ones(rank)
            self.mp.MPI.Request.Waitall(reqs)
            if self.mp.rank == root:
                for i in range(0, self.mp.comm.size):
                    inds = self.slice_all[i]
                    if rank>1 : inds = (slice(None), *inds)
                    out[inds] = bufs[i]
            self.mp.comm.Barrier()
        else :
            if out is None :
                out = data.copy()
            else :
                out[:] = data
        return out

    def scatter(self, data, out = None, root = 0, **kwargs):
        if self.mp.is_mpi :
            reqs = []
            rank = 1 if getattr(data, 'ndim', 1) < 4 else data.shape[0]
            rank = self.mp.amax(rank)
            if out is None :
                nr = self.nr
                if rank>1 : nr = (rank, *nr)
                out = np.empty(nr, dtype = data.dtype)
            if self.mp.rank == root :
                for i in range(0, self.mp.comm.size):
                    if i == root :
                        inds = self.slice_all[i]
                        if rank>1 : inds = (slice(None), *inds)
                        out[:] = data[inds]
                    else :
                        shape = self.nr_all[i]
                        inds = self.slice_all[i]
                        if rank>1 :
                            shape = (rank, *shape)
                            inds = (slice(None), *inds)
                        buf = np.empty(shape, dtype = data.dtype)
                        buf[:] = data[inds]
                        req = self.mp.comm.Isend(buf, dest = i, tag = i)
                        reqs.append(req)
            else :
                req = self.mp.comm.Irecv(out, source = root, tag = self.mp.rank)
                reqs.append(req)
            self.mp.MPI.Request.Waitall(reqs)
            self.mp.comm.Barrier()
        else :
            if out is None :
                out = data.copy()
            else :
                out[:] = data
        return out

    def free(self):
        self.mp.free()

    @property
    def lattice(self):
        return self.cell.array


class DirectGrid(BaseGrid):
    """
        Attributes:
        ----------
        All of BaseGrid and DirectCell

        r : cartesian coordinates of each grid point

        s : crystal coordinates of each grid point
    """

    def __init__(self, lattice, nr, origin=np.array([0.0, 0.0, 0.0]), full=True, uppergrid=None, **kwargs):
        """
        Parameters
        ----------
        lattice : array_like[3,3]
            matrix containing the direct lattice vectors (as its colums)
        """
        super().__init__(lattice=lattice, nr=nr, origin=origin, full=full, direct=True, **kwargs)
        self._r = None
        self._rr = None
        self._s = None
        self.RPgrid = uppergrid
        self._Rtable = None

    def __eq__(self, other):
        """
        Implement the == operator in the DirectGrid class.
        Refer to the __eq__ method of Grid for more information.
        """
        if not isinstance(other, DirectGrid):
            raise TypeError("You can only compare a DirectGrid with another DirectGrid")
        return BaseGrid.__eq__(self, other)

    def _calc_grid_crys_points(self):
        if self._s is None:
            # s0 = np.linspace(0, 1, self.nr[0], endpoint=False)
            # s1 = np.linspace(0, 1, self.nr[1], endpoint=False)
            # s2 = np.linspace(0, 1, self.nr[2], endpoint=False)
            # S0, S1, S2 = np.meshgrid(s0, s1, s2, indexing="ij")
            # self._s = np.asarray([S0, S1, S2])
            ax = []
            for i in range(3):
                s0 = np.linspace(0, 1, self.nrR[i], endpoint=False)
                ax.append(s0)
            AX = [a[sl] for a, sl in zip(ax, self.slice)]
            S = np.meshgrid(*AX, indexing="ij")
            self._s = np.asarray(S)

    def _calc_grid_cart_points(self):
        if self._r is None:
            self._r = np.einsum("j...,jk->k...", self.s, self.lattice)

    @property
    def r(self):
        if self._r is None:
            self._calc_grid_cart_points()
        return self._r

    @property
    def rr(self):
        if self._rr is None:
            rr = np.einsum("lijk,lijk->ijk", self.r, self.r)
            # self._rr = np.reshape(rr, [self.nr[0], self.nr[1], self.nr[2], 1])
            self._rr = rr
        return self._rr

    @property
    def s(self):
        if self._s is None:
            self._calc_grid_crys_points()
        return self._s

    @property
    def full(self):
        return self._full

    @full.setter
    def full(self, value):
        if self._full != value :
            '''
            Clean stored information of reciprocal grid.
            '''
            self._full = value
            self.RPgrid = None
            self._nrG = self.nr.copy()
            if not self._full:
                self._nrG[-1] = self._nrG[-1] // 2 + 1

    def get_reciprocal(self, scale=None, convention: str = "physics") -> 'ReciprocalGrid':
        r"""
            Returns a new ReciprocalCell, the reciprocal cell of self
            The ReciprocalCell is scaled properly to include
            the scaled (*self.nr) reciprocal grid points
            -----------------------------
            Note1: We need to use the 'physics' convention where bg^T = 2 \pi * at^{-1}
            physics convention defines the reciprocal lattice to be
            exp^{i G \cdot R} = 1
            Now we have the following "crystallographer's" definition ('crystallograph')
            which comes from defining the reciprocal lattice to be
            e^{2\pi i G \cdot R} =1
            In this case bg^T = at^{-1}
            -----------------------------
            Note2: We have to use 'Bohr' units to avoid changing hbar value
        """
        # TODO define in constants module hbar value for all units allowed
        if self.RPgrid is None or scale is not None:
            if scale is None :
                scale=[1.0, 1.0, 1.0]
            scale = np.array(scale)
            fac = 1.0
            if convention == "physics" or convention == "p":
                fac = 2 * np.pi
            fac = 2 * np.pi
            bg = fac * np.linalg.inv(self.lattice)
            bg = bg.T
            reciprocal_lat = np.einsum("ij,i->ij", bg, scale)

            self.RPgrid = ReciprocalGrid(lattice=reciprocal_lat, nr=self.nrR, full=self.full, uppergrid=self,
                                         cplx=self.cplx, mp=self.mp)
        return self.RPgrid

    def get_Rtable(self, rcut=10):
        '''Only support for serial'''
        if self._Rtable is None:
            self._Rtable = {}
            metric = np.dot(self.lattice, self.lattice.T)
            latticeConstants = np.sqrt(np.diag(metric))
            gaps = latticeConstants / self.nr
            Nmax = np.ceil(rcut / gaps).astype(np.int32) + 1
            # print('lc', latticeConstants)
            # print('gaps', gaps)
            # print(Nmax)
            # mgrid = np.mgrid[0:Nmax[0], 0:Nmax[0], 0:Nmax[0]].reshape((3, -1))
            # array = np.einsum('jk,ij->ik',gridpos,self.lattice)
            # dists = np.einsum('ij,ij->j', array, array)
            # index = np.arange(0, Nmax[0] * Nmax[1] * Nmax[2]).reshape(Nmax)
            # mgrid = np.mgrid[0:Nmax[0], 0:Nmax[1], 0:Nmax[2]].astype(np.float64)
            mgrid = np.mgrid[1 - Nmax[0] : Nmax[0], 1 - Nmax[1] : Nmax[1], 1 - Nmax[2] : Nmax[2]].astype(np.float64)
            mgrid[0] /= self.nr[0]
            mgrid[1] /= self.nr[1]
            mgrid[2] /= self.nr[2]
            gridpos = mgrid.astype(np.float64)
            array = np.einsum("jklm,ji->iklm", gridpos, self.lattice)
            dists = np.sqrt(np.einsum("ijkl,ijkl->jkl", array, array))
            self._Rtable["Nmax"] = Nmax
            self._Rtable["table"] = dists
        return self._Rtable

    def gather(self, data, out = None, **kwargs):
        value = super().gather(data, self.nrR, out = out, **kwargs)
        return value

    def get_array_mask(self, xyz):
        if self.mp.comm.size == 1: return slice(None)
        offsets = self.offsets.reshape((3, 1))
        nr = self.nr
        # -----------------------------------------------------------------------
        xyz -= offsets
        mask = np.logical_and(xyz[0] > -1, xyz[0] < nr[0])
        mask1 = np.logical_and(xyz[1] > -1, xyz[1] < nr[1])
        np.logical_and(mask, mask1, out=mask)
        np.logical_and(xyz[2] > -1, xyz[2] < nr[2], out=mask1)
        np.logical_and(mask, mask1, out=mask)
        # -----------------------------------------------------------------------
        return mask


class ReciprocalGrid(BaseGrid):
    """
        Attributes:
        ----------
        All of BaseGrid and DirectCell

        g : coordinates of each point in the reciprocal cell

        gg : square of each g vector
    """

    def __init__(self, lattice, nr, origin=np.array([0.0, 0.0, 0.0]), full=False, uppergrid=None, **kwargs):
        """
        Parameters
        ----------
        lattice : array_like[3,3]
            matrix containing the direct lattice vectors (as its colums)
        """
        super().__init__(lattice=lattice, nr=nr, origin=origin, full=full, direct=False, **kwargs)
        self._g = None
        self._gg = None
        self.Dgrid = uppergrid
        self._q = None
        self._mask = None
        self._gF = None
        self._ggF = None
        self._invgg = None
        self._invq = None

    def __eq__(self, other):
        """
        Implement the == operator in the ReciprocalGrid class.
        Refer to the __eq__ method of Grid for more information.
        """
        if not isinstance(other, ReciprocalGrid):
            raise TypeError("You can only compare a ReciprocalGrid with another ReciprocalGrid")
        return BaseGrid.__eq__(self, other)

    @property
    def g(self):
        if self._g is None:
            self._g = self._calc_grid_points()
        return self._g

    @property
    def q(self):
        if self._q is None:
            self._q = np.sqrt(self.gg)
        return self._q

    @property
    def gg(self):
        if self._gg is None:
            if self._g is None:
                self._g = self._calc_grid_points()
            gg = np.einsum("lijk,lijk->ijk", self._g, self._g)
            self._gg = gg
        return self._gg

    @property
    def invgg(self):
        if self._invgg is None:
            if self.mp.is_root :
                self.gg[0, 0, 0] = 1.0
            invgg = 1.0/self.gg
            if self.mp.is_root :
                self.gg[0, 0, 0] = 0.0
                invgg[0, 0, 0] = 0.0
            self._invgg = invgg
        return self._invgg

    @property
    def invq(self):
        if self._invq is None:
            if self.mp.is_root :
                self.q[0, 0, 0] = 1.0
            invq = 1.0/self.q
            if self.mp.is_root :
                self.q[0, 0, 0] = 0.0
            invq[0, 0, 0] = 0.0
        # self._invq = invq
        # return self._invq
        return invq

    def get_direct(self, scale= None, convention="physics"):
        r"""
            Returns a new DirectCell, the direct cell of self
            The DirectCell is scaled properly to include
            the scaled (*self.nr) reciprocal grid points
            -----------------------------
            Note1: We need to use the 'physics' convention where bg^T = 2 \pi * at^{-1}
            physics convention defines the reciprocal lattice to be
            exp^{i G \cdot R} = 1
            Now we have the following "crystallographer's" definition ('crystallograph')
            which comes from defining the reciprocal lattice to be
            e^{2\pi i G \cdot R} =1
            In this case bg^T = at^{-1}
            -----------------------------
        """
        # TODO define in constants module hbar value for all units allowed
        if self.Dgrid is None or scale is not None:
            if scale is None :
                scale=[1.0, 1.0, 1.0]
            scale = np.array(scale)
            fac = 1.0
            if convention == "physics" or convention == "p":
                fac = 1.0 / (2 * np.pi)
            at = np.linalg.inv(self.lattice.T * fac)
            direct_lat = np.einsum("ij,i->ij", at, 1.0 / scale)
            self.Dgrid = DirectGrid(lattice=direct_lat, nr=self.nrR, full=self.full, uppergrid=self, cplx=self.cplx,
                                    mp=self.mp)
        return self.Dgrid

    def _calc_grid_points(self, full=None):
        ax = []
        for i in range(3):
            # use fftfreq function so we don't have to
            # worry about odd or even number of points
            # dd: this choice of "spacing" is due to the
            # definition of real and reciprocal space for
            # a grid (which is not exactly a conventional
            # lattice), specifically:
            #    1) the real-space points go from 0 to 1 in
            #       crystal coords in n steps of length 1/n
            #    2) thus the reciprocal space (g-space)
            #       crystal coords go from 0 to n in n steps
            #    3) the "physicists" 2*np.pi factor is
            #       included in the definition of reciprocal
            #       lattice vectors in the "grid" class and
            #       is applied with s2r in going from crystal
            #       to Cartesian g-space
            dd = 1 / self.nrR[i]
            if full is None:
                full = self.full
            if i == 2 and not full:
                ax.append(np.fft.rfftfreq(self.nrR[i], d=dd))
            else:
                freq = np.fft.fftfreq(self.nrR[i], d=dd)
                # if freq.size % 2 == 0 :
                    # freq[freq.size//2] *= -1
                    # ax.append(freq)
                # else :
                    # ax.append(freq)
                ax.append(freq)
        AX = [a[sl] for a, sl in zip(ax, self.slice)]
        S = np.meshgrid(*AX, indexing="ij")
        S_cart = np.asarray(S)
        S_cart = np.einsum("j...,jk->k...", S_cart, self.lattice)

        return S_cart

    @property
    def mask_serial(self):
        if self._mask is None:
            nrR = self.nrR[:3]
            # Dnr = nr[:3]//2
            # Dmod = nr[:3]%2
            # mask = np.ones((nr[0], nr[1], Dnr[2]+1), dtype = bool)
            Dnr = nrR[:3] // 2
            Dmod = nrR[:3] % 2
            mask = np.ones(self.nr[:3], dtype=bool)
            if np.all(self.nr == self.nrR):
                mask[:, :, Dnr[2] + 1 :] = False

            mask[0, 0, 0] = False
            mask[0, Dnr[1] + 1 :, 0] = False
            mask[Dnr[0] + 1 :, :, 0] = False
            if Dmod[2] == 0:
                mask[0, 0, Dnr[2]] = False
                mask[0, Dnr[1] + 1 :, Dnr[2]] = False
                mask[Dnr[0] + 1 :, :, Dnr[2]] = False
                if Dmod[1] == 0:
                    mask[0, Dnr[1], Dnr[2]] = False
                if Dmod[0] == 0:
                    mask[Dnr[0], 0, Dnr[2]] = False
                    mask[Dnr[0], Dnr[1] + 1 :, Dnr[2]] = False
            if Dmod[0] == 0:
                mask[Dnr[0], Dnr[1] + 1 :, 0] = False
                if Dmod[1] == 0:
                    mask[Dnr[0], Dnr[1], 0] = False
            if Dmod[1] == 0:
                mask[0, Dnr[1], 0] = False
            if all(Dmod == 0):
                mask[Dnr[0], Dnr[1], Dnr[2]] = False
            self._mask = mask
        return self._mask

    @property
    def mask(self):
        if self._mask is None:
            nrR = self.nrR[:3]
            Dnr = nrR[:3] // 2 - self.offsets
            Dnr = np.where(Dnr > 0, Dnr, 0)
            Dmod = nrR[:3] % 2
            mask = np.ones(self.nr[:3], dtype=bool)
            if np.all(self.nrG == self.nrR):
                mask[:, :, Dnr[2] + 1 :] = False

            if np.all(self.offsets == 0):
                mask[0, 0, 0] = False
            if self.offsets[0] == self.offsets[2] == 0 :
                mask[0, Dnr[1] + 1 :, 0] = False
            if self.offsets[2] == 0 :
                mask[Dnr[0] + 1 :, :, 0] = False
            if Dmod[2] == 0:
                if self.offsets[0] == 0 :
                    if self.offsets[1] == 0 :
                        mask[0, 0, Dnr[2]:Dnr[2]+1] = False
                    mask[0, Dnr[1] + 1 :, Dnr[2]:Dnr[2]+1] = False
                mask[Dnr[0] + 1 :, :, Dnr[2]:Dnr[2]+1] = False
                if Dmod[1] == 0 and self.offsets[0] == 0 :
                    mask[0, Dnr[1]:Dnr[1]+1, Dnr[2]:Dnr[2]+1] = False
                if Dmod[0] == 0:
                    if self.offsets[1] == 0 :
                        mask[Dnr[0]:Dnr[0]+1, 0, Dnr[2]:Dnr[2]+1] = False
                    mask[Dnr[0]:Dnr[0]+1, Dnr[1] + 1 :, Dnr[2]:Dnr[2]+1] = False
            if Dmod[0] == 0 and self.offsets[2] == 0 :
                mask[Dnr[0]:Dnr[0]+1, Dnr[1] + 1 :, 0] = False
                if Dmod[1] == 0:
                    mask[Dnr[0]:Dnr[0]+1, Dnr[1]:Dnr[1]+1, 0] = False
            if Dmod[1] == 0 and self.offsets[2] == 0 :
                mask[0, Dnr[1]:Dnr[1]+1, 0] = False
            if all(Dmod == 0):
                mask[Dnr[0]:Dnr[0]+1, Dnr[1]:Dnr[1]+1, Dnr[2]:Dnr[2]+1] = False
            self._mask = mask
        return self._mask

    @property
    def gF(self):
        if self._gF is None:
            self._gF = self._calc_grid_points(full=True)
        return self._gF

    @property
    def ggF(self):
        if self._ggF is None:
            if self._gF is None:
                self._gF = self._calc_grid_points(full=True)
            ggF = np.einsum("lijk,lijk->ijk", self._gF, self._gF)
            self._ggF = ggF
            # self._ggF = np.reshape(gg, (*self._gF.shape, 1))
<<<<<<< HEAD
        return self._ggF
=======
        return self._ggF

    @property
    def full(self):
        return self._full

    @full.setter
    def full(self, value):
        if self._full != value :
            self._full = value

    def get_gmask(self, g2max = None):
        if g2max is not None :
            self._gmask = self.gg < g2max
        else :
            self._gmask = slice(None)
        return self._gmask

    def get_gmask_inv(self, g2max = None):
        if g2max is not None :
            self._gmask_inv = self.gg > g2max
        else :
            self._gmask_inv = False
        return self._gmask_inv
>>>>>>> 1e389dfc
<|MERGE_RESOLUTION|>--- conflicted
+++ resolved
@@ -1,10 +1,6 @@
 import numpy as np
-<<<<<<< HEAD
 from ase.cell import Cell
-=======
-from dftpy.base import BaseCell, DirectCell, ReciprocalCell
 from dftpy.math_utils import spacing2ecut
->>>>>>> 1e389dfc
 
 class BaseGrid:
     """
@@ -660,9 +656,6 @@
             ggF = np.einsum("lijk,lijk->ijk", self._gF, self._gF)
             self._ggF = ggF
             # self._ggF = np.reshape(gg, (*self._gF.shape, 1))
-<<<<<<< HEAD
-        return self._ggF
-=======
         return self._ggF
 
     @property
@@ -686,5 +679,4 @@
             self._gmask_inv = self.gg > g2max
         else :
             self._gmask_inv = False
-        return self._gmask_inv
->>>>>>> 1e389dfc
+        return self._gmask_inv