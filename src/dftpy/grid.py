import numpy as np
<<<<<<< HEAD
from dftpy.base import BaseCell, DirectCell, ReciprocalCell, Coord, s2r
from typing import List
=======
from dftpy.cell import BaseCell, DirectCell, ReciprocalCell
>>>>>>> 8224df34


class BaseGrid(BaseCell):
    """
    Object representing a grid (Cell (lattice) plus discretization)
    extends Cell

    Attributes
    ----------
    nr : array of numbers used for discretization

    nnr : total number of grid points

    dV : volume of a grid point

    Node:
    Virtual class, DirectGrid and ReciprocalGrid should be used in actual applications

    """

    def __init__(self, lattice, nr, origin=np.array([0.0, 0.0, 0.0]), convention="mic", full=False, realspace=True,
                 cplx=False, mp=None, **kwargs):
        if mp is None :
            from dftpy.mpi import MP
            mp = MP()
        super().__init__(lattice=lattice, origin=origin, **kwargs)
        #
        self.cplx = cplx
        #
        self._nrR = np.array(nr, dtype = np.int32)
        self._nnrR = np.prod(self._nrR)
        self._dV = np.abs(self.volume) / self._nnrR
        self._nrG = self._nrR.copy()
        if not full :
            self._nrG[-1] = self._nrG[-1] // 2 + 1
        self._nnrG = np.prod(self._nrG)
        metric = np.dot(lattice.T, lattice)
        latparas = np.zeros(3)
        for i in range(3):
            latparas[i] = np.sqrt(metric[i, i])
        self._spacings = latparas / self._nrR
        self._latparas= latparas
        self._mp = mp
        if self.cplx :
            full = True
        self.local_slice(nr, realspace = realspace, full = full, cplx = cplx, **kwargs)
        self._nnr = np.prod(self._nr)
        # print('nr_local', self.mp.comm.rank, self._nr, realspace, self.mp.comm.size, flush = True)
        self._full = full

    def __eq__(self, other: 'BaseGrid') -> bool:
        if not super().__eq__(other):
            return False
        for ilat in range(3):
            if self._nr[ilat] != other._nr[ilat]:
                return False

        return True

    @property
    def mp(self):
        return self._mp

    @mp.setter
    def mp(self, value):
        self._mp = value

    @property
    def nr(self):
        return self._nr

    @property
    def nnr(self):
        return self._nnr

    @property
    def nrR(self):
        return self._nrR

    @property
    def nnrR(self):
        return self._nnrR

    @property
    def nrG(self):
        return self._nrG

    @property
    def nnrG(self):
        return self._nnrG

    @property
    def dV(self):
        return self._dV

    @property
    def Volume(self):
        return self._volume

    @property
    def spacings(self):
        return self._spacings

    @property
    def lat_paras(self):
        return self._latparas

    @property
    def full(self):
        return self._full

    def repeat(self, reps=1):
        reps = np.ones(3, dtype='int')*reps
        lattice = self.lattice.copy()
        for i in range(3):
            lattice[:, i] *= reps[i]
        nr = self.nr * reps
        results = self.__class__(lattice, nr, origin=self.origin, full=self.full, cplx=self.cplx)
        return results

    def local_slice(self, nr, **kwargs):
        self._slice, self._nr, self._offsets = self.mp.get_local_fft_shape(nr, **kwargs)
        if self.mp.is_mpi :
            self.slice_all = self.mp.comm.allgather(self._slice)
            self.nr_all = self.mp.comm.allgather(self._nr)
            self.offsets_all = self.mp.comm.allgather(self._offsets)
        else :
            self.slice_all = self._slice
            self.nr_all = self._nr
            self.offsets_all = self._offsets

    @property
    def slice(self):
        return self._slice

    @property
    def offsets(self):
        return self._offsets

    def gather(self, data, nr = None, out = None, root = 0, **kwargs):
        if self.mp.is_mpi :
            reqs = []
            bufs = []
            if self.mp.rank == root:
                if out is None :
                    out = np.empty(nr, dtype = data.dtype)
                for i in range(0, self.mp.comm.size):
                    if i == root :
                        buf = data
                    else :
                        buf = np.empty(self.nr_all[i], dtype = data.dtype)
                        req = self.mp.comm.Irecv(buf, source = i, tag = i)
                        reqs.append(req)
                    bufs.append(buf)
            else :
                req = self.mp.comm.Isend(data, dest = root, tag = self.mp.rank)
                reqs.append(req)
                out = np.ones((1, 1, 1))
            self.mp.MPI.Request.Waitall(reqs)
            if self.mp.rank == root:
                for i in range(0, self.mp.comm.size):
                    out[self.slice_all[i]] = bufs[i]
            self.mp.comm.Barrier()
        else :
            out = data.copy()
        return out

    def scatter(self, data, out = None, root = 0, **kwargs):
        if self.mp.is_mpi :
            reqs = []
            if out is None :
                out = np.empty(self.nr, dtype = data.dtype)
            if self.mp.rank == root :
                for i in range(0, self.mp.comm.size):
                    if i == root :
                        out[:] = data[self.slice_all[i]]
                    else :
                        buf = np.empty(self.nr_all[i], dtype = data.dtype)
                        buf[:] = data[self.slice_all[i]]
                        req = self.mp.comm.Isend(buf, dest = i, tag = i)
                        reqs.append(req)
            else :
                req = self.mp.comm.Irecv(out, source = root, tag = self.mp.rank)
                reqs.append(req)
            self.mp.MPI.Request.Waitall(reqs)
            self.mp.comm.Barrier()
        else :
            if out is None :
                out = data.copy()
            else :
                out[:] = data.copy()
        return out


class DirectGrid(BaseGrid, DirectCell):
    """
        Attributes:
        ----------
        All of BaseGrid and DirectCell

        r : cartesian coordinates of each grid point

        s : crystal coordinates of each grid point
    """

    def __init__(self, lattice, nr, origin=np.array([0.0, 0.0, 0.0]), full=True, uppergrid=None, **kwargs):
        """
        Parameters
        ----------
        lattice : array_like[3,3]
            matrix containing the direct lattice vectors (as its colums)
        """
        # internally always convert the units to Bohr
        # print("DirectGrid __init__")
        # lattice is already scaled inside the super()__init__, no need to do it here
        # lattice *= LEN_CONV[units]["Bohr"]
        super().__init__(lattice=lattice, nr=nr, origin=origin, full=full, realspace=True, **kwargs)
        self._r = None
        self._rr = None
        self._s = None
        self.RPgrid = uppergrid
        self._Rtable = None

    def __eq__(self, other):
        """
        Implement the == operator in the DirectGrid class.
        Refer to the __eq__ method of Grid for more information.
        """
        if not isinstance(other, (BaseGrid, DirectGrid)):
            if isinstance(other, DirectCell):
                return DirectCell.__eq__(self, other)
            raise TypeError("You can only compare a DirectGrid with another DirectGrid")
        return BaseGrid.__eq__(self, other)

    def _calc_grid_crys_points(self):
        if self._s is None:
            # s0 = np.linspace(0, 1, self.nr[0], endpoint=False)
            # s1 = np.linspace(0, 1, self.nr[1], endpoint=False)
            # s2 = np.linspace(0, 1, self.nr[2], endpoint=False)
            # S0, S1, S2 = np.meshgrid(s0, s1, s2, indexing="ij")
            # self._s = np.asarray([S0, S1, S2])
            ax = []
            for i in range(3):
                s0 = np.linspace(0, 1, self.nrR[i], endpoint=False)
                ax.append(s0)
            AX = [a[sl] for a, sl in zip(ax, self.slice)]
            S = np.meshgrid(*AX, indexing="ij")
            self._s = np.asarray(S)

    def _calc_grid_cart_points(self):
        if self._r is None:
            # self._r = self.s.to_cart()
            self._r = np.einsum("j...,kj->k...", self.s, self.lattice)

    @property
    def r(self):
        if self._r is None:
            self._calc_grid_cart_points()
        return self._r

    @property
    def rr(self):
        if self._rr is None:
            rr = np.einsum("lijk,lijk->ijk", self.r, self.r)
            # self._rr = np.reshape(rr, [self.nr[0], self.nr[1], self.nr[2], 1])
            self._rr = rr
        return self._rr

    @property
    def s(self):
        if self._s is None:
            self._calc_grid_crys_points()
        return self._s

    @property
    def full(self):
        return self._full

    @full.setter
    def full(self, value):
        if self._full != value :
            '''
            Clean stored information of reciprocal grid.
            '''
            self._full = value
            self.RPgrid = None
            self._nrG = self.nr.copy()
            if not self._full:
                self._nrG[-1] = self._nrG[-1] // 2 + 1

    def get_reciprocal(self, scale=None, convention: str = "physics") -> 'ReciprocalGrid':
        """
            Returns a new ReciprocalCell, the reciprocal cell of self
            The ReciprocalCell is scaled properly to include
            the scaled (*self.nr) reciprocal grid points
            -----------------------------
            Note1: We need to use the 'physics' convention where bg^T = 2 \pi * at^{-1}
            physics convention defines the reciprocal lattice to be
            exp^{i G \cdot R} = 1
            Now we have the following "crystallographer's" definition ('crystallograph')
            which comes from defining the reciprocal lattice to be
            e^{2\pi i G \cdot R} =1
            In this case bg^T = at^{-1}
            -----------------------------
            Note2: We have to use 'Bohr' units to avoid changing hbar value
        """
        # TODO define in constants module hbar value for all units allowed
        if self.RPgrid is None or scale is not None:
            if scale is None :
                scale=[1.0, 1.0, 1.0]
            scale = np.array(scale)
            fac = 1.0
            if convention == "physics" or convention == "p":
                fac = 2 * np.pi
            fac = 2 * np.pi
            bg = fac * np.linalg.inv(self.lattice)
            bg = bg.T
            # bg = bg/LEN_CONV["Bohr"][self.units]
            reciprocal_lat = np.einsum("ij,j->ij", bg, scale)

            self.RPgrid = ReciprocalGrid(lattice=reciprocal_lat, nr=self.nrR, full=self.full, uppergrid=self,
                                         cplx=self.cplx, mp=self.mp)
        return self.RPgrid

    def get_Rtable(self, rcut=10):
        '''Only support for serial'''
        if self._Rtable is None:
            self._Rtable = {}
            metric = np.dot(self.lattice.T, self.lattice)
            latticeConstants = np.sqrt(np.diag(metric))
            gaps = latticeConstants / self.nr
            Nmax = np.ceil(rcut / gaps).astype(np.int32) + 1
            # print('lc', latticeConstants)
            # print('gaps', gaps)
            # print(Nmax)
            # mgrid = np.mgrid[0:Nmax[0], 0:Nmax[0], 0:Nmax[0]].reshape((3, -1))
            # array = np.einsum('jk,ij->ik',gridpos,self.lattice)
            # dists = np.einsum('ij,ij->j', array, array)
            # index = np.arange(0, Nmax[0] * Nmax[1] * Nmax[2]).reshape(Nmax)
            # mgrid = np.mgrid[0:Nmax[0], 0:Nmax[1], 0:Nmax[2]].astype(np.float64)
            mgrid = np.mgrid[1 - Nmax[0] : Nmax[0], 1 - Nmax[1] : Nmax[1], 1 - Nmax[2] : Nmax[2]].astype(np.float64)
            mgrid[0] /= self.nr[0]
            mgrid[1] /= self.nr[1]
            mgrid[2] /= self.nr[2]
            gridpos = mgrid.astype(np.float64)
            array = np.einsum("jklm,ij->iklm", gridpos, self.lattice)
            dists = np.sqrt(np.einsum("ijkl,ijkl->jkl", array, array))
            self._Rtable["Nmax"] = Nmax
            self._Rtable["table"] = dists
        return self._Rtable

    def gather(self, data, out = None, **kwargs):
        value = super().gather(data, self.nrR, out = out, **kwargs)
        return value


class ReciprocalGrid(BaseGrid, ReciprocalCell):
    """
        Attributes:
        ----------
        All of BaseGrid and DirectCell

        g : coordinates of each point in the reciprocal cell

        gg : square of each g vector
    """

    def __init__(self, lattice, nr, origin=np.array([0.0, 0.0, 0.0]), full=False, uppergrid=None, **kwargs):
        """
        Parameters
        ----------
        lattice : array_like[3,3]
            matrix containing the direct lattice vectors (as its colums)
        """
        # internally always convert the units to Bohr
        # print("ReciprocalGrid __init__")
        # lattice is already scaled inside the super()__init__, no need to do it here
        # lattice /= LEN_CONV[units]["Bohr"]
        super().__init__(lattice=lattice, nr=nr, origin=origin, full=full, realspace=False, **kwargs)
        self._g = None
        self._gg = None
        self.Dgrid = uppergrid
        self._q = None
        self._mask = None
        self._gF = None
        self._ggF = None
        self._invgg = None
        self._invq = None

    def __eq__(self, other):
        """
        Implement the == operator in the ReciprocalGrid class.
        Refer to the __eq__ method of Grid for more information.
        """
        if not isinstance(other, (BaseGrid, ReciprocalGrid)):
            if isinstance(other, ReciprocalCell):
                return ReciprocalCell.__eq__(self, other)
            raise TypeError("You can only compare a ReciprocalGrid with another ReciprocalGrid")
        return BaseGrid.__eq__(self, other)

    @property
    def g(self):
        if self._g is None:
            self._g = self._calc_grid_points()
        return self._g

    @property
    def q(self):
        if self._q is None:
            self._q = np.sqrt(self.gg)
        return self._q

    @property
    def gg(self):
        if self._gg is None:
            if self._g is None:
                self._g = self._calc_grid_points()
            gg = np.einsum("lijk,lijk->ijk", self._g, self._g)
            self._gg = gg
        return self._gg

    @property
    def invgg(self):
        if self._invgg is None:
            if self.mp.is_root :
                self.gg[0, 0, 0] = 1.0
            invgg = 1.0/self.gg
            if self.mp.is_root :
                self.gg[0, 0, 0] = 0.0
                invgg[0, 0, 0] = 0.0
            self._invgg = invgg
        return self._invgg

    @property
    def invq(self):
        if self._invq is None:
            if self.mp.is_root :
                self.q[0, 0, 0] = 1.0
            invq = 1.0/self.q
            if self.mp.is_root :
                self.q[0, 0, 0] = 0.0
            invq[0, 0, 0] = 0.0
        # self._invq = invq
        # return self._invq
        return invq

    def get_direct(self, scale= None, convention="physics"):
        """
            Returns a new DirectCell, the direct cell of self
            The DirectCell is scaled properly to include
            the scaled (*self.nr) reciprocal grid points
            -----------------------------
            Note1: We need to use the 'physics' convention where bg^T = 2 \pi * at^{-1}
            physics convention defines the reciprocal lattice to be
            exp^{i G \cdot R} = 1
            Now we have the following "crystallographer's" definition ('crystallograph')
            which comes from defining the reciprocal lattice to be
            e^{2\pi i G \cdot R} =1
            In this case bg^T = at^{-1}
            -----------------------------
            Note2: We have to use 'Bohr' units to avoid changing hbar value
        """
        # TODO define in constants module hbar value for all units allowed
        if self.Dgrid is None or scale is not None:
            if scale is None :
                scale=[1.0, 1.0, 1.0]
            scale = np.array(scale)
            fac = 1.0
            if convention == "physics" or convention == "p":
                fac = 1.0 / (2 * np.pi)
            at = np.linalg.inv(self.lattice.T * fac)
            # at = at*LEN_CONV["Bohr"][self.units]
            direct_lat = np.einsum("ij,j->ij", at, 1.0 / scale)
            self.Dgrid = DirectGrid(lattice=direct_lat, nr=self.nrR, full=self.full, uppergrid=self, cplx=self.cplx,
                                    mp=self.mp)
        return self.Dgrid

    def _calc_grid_points(self, full=None):
        ax = []
        for i in range(3):
            # use fftfreq function so we don't have to
            # worry about odd or even number of points
            # dd: this choice of "spacing" is due to the
            # definition of real and reciprocal space for
            # a grid (which is not exactly a conventional
            # lattice), specifically:
            #    1) the real-space points go from 0 to 1 in
            #       crystal coords in n steps of length 1/n
            #    2) thus the reciprocal space (g-space)
            #       crystal coords go from 0 to n in n steps
            #    3) the "physicists" 2*np.pi factor is
            #       included in the definition of reciprocal
            #       lattice vectors in the "grid" class and
            #       is applied with s2r in going from crystal
            #       to Cartesian g-space
            dd = 1 / self.nrR[i]
            if full is None:
                full = self.full
            if i == 2 and not full:
                ax.append(np.fft.rfftfreq(self.nrR[i], d=dd))
            else:
                freq = np.fft.fftfreq(self.nrR[i], d=dd)
                # if freq.size % 2 == 0 :
                    # freq[freq.size//2] *= -1
                    # ax.append(freq)
                # else :
                    # ax.append(freq)
                ax.append(freq)
        AX = [a[sl] for a, sl in zip(ax, self.slice)]
        S = np.meshgrid(*AX, indexing="ij")
        S_cart = np.asarray(S)
        S_cart = np.einsum("j...,kj->k...", S_cart, self.lattice)

        return S_cart

    @property
    def mask_serial(self):
        if self._mask is None:
            nrR = self.nrR[:3]
            # Dnr = nr[:3]//2
            # Dmod = nr[:3]%2
            # mask = np.ones((nr[0], nr[1], Dnr[2]+1), dtype = bool)
            Dnr = nrR[:3] // 2
            Dmod = nrR[:3] % 2
            mask = np.ones(self.nr[:3], dtype=bool)
            if np.all(self.nr == self.nrR):
                mask[:, :, Dnr[2] + 1 :] = False

            mask[0, 0, 0] = False
            mask[0, Dnr[1] + 1 :, 0] = False
            mask[Dnr[0] + 1 :, :, 0] = False
            if Dmod[2] == 0:
                mask[0, 0, Dnr[2]] = False
                mask[0, Dnr[1] + 1 :, Dnr[2]] = False
                mask[Dnr[0] + 1 :, :, Dnr[2]] = False
                if Dmod[1] == 0:
                    mask[0, Dnr[1], Dnr[2]] = False
                if Dmod[0] == 0:
                    mask[Dnr[0], 0, Dnr[2]] = False
                    mask[Dnr[0], Dnr[1] + 1 :, Dnr[2]] = False
            if Dmod[0] == 0:
                mask[Dnr[0], Dnr[1] + 1 :, 0] = False
                if Dmod[1] == 0:
                    mask[Dnr[0], Dnr[1], 0] = False
            if Dmod[1] == 0:
                mask[0, Dnr[1], 0] = False
            if all(Dmod == 0):
                mask[Dnr[0], Dnr[1], Dnr[2]] = False
            self._mask = mask
        return self._mask

    @property
    def mask(self):
        if self._mask is None:
            nrR = self.nrR[:3]
            Dnr = nrR[:3] // 2 - self.offsets
            Dnr = np.where(Dnr > 0, Dnr, 0)
            Dmod = nrR[:3] % 2
            mask = np.ones(self.nr[:3], dtype=bool)
            if np.all(self.nrG == self.nrR):
                mask[:, :, Dnr[2] + 1 :] = False

            if np.all(self.offsets == 0):
                mask[0, 0, 0] = False
            if self.offsets[0] == self.offsets[2] == 0 :
                mask[0, Dnr[1] + 1 :, 0] = False
            if self.offsets[2] == 0 :
                mask[Dnr[0] + 1 :, :, 0] = False
            if Dmod[2] == 0:
                if self.offsets[0] == 0 :
                    if self.offsets[1] == 0 :
                        mask[0, 0, Dnr[2]:Dnr[2]+1] = False
                    mask[0, Dnr[1] + 1 :, Dnr[2]:Dnr[2]+1] = False
                mask[Dnr[0] + 1 :, :, Dnr[2]:Dnr[2]+1] = False
                if Dmod[1] == 0 and self.offsets[0] == 0 :
                    mask[0, Dnr[1]:Dnr[1]+1, Dnr[2]:Dnr[2]+1] = False
                if Dmod[0] == 0:
                    if self.offsets[1] == 0 :
                        mask[Dnr[0]:Dnr[0]+1, 0, Dnr[2]:Dnr[2]+1] = False
                    mask[Dnr[0]:Dnr[0]+1, Dnr[1] + 1 :, Dnr[2]:Dnr[2]+1] = False
            if Dmod[0] == 0 and self.offsets[2] == 0 :
                mask[Dnr[0]:Dnr[0]+1, Dnr[1] + 1 :, 0] = False
                if Dmod[1] == 0:
                    mask[Dnr[0]:Dnr[0]+1, Dnr[1]:Dnr[1]+1, 0] = False
            if Dmod[1] == 0 and self.offsets[2] == 0 :
                mask[0, Dnr[1]:Dnr[1]+1, 0] = False
            if all(Dmod == 0):
                mask[Dnr[0]:Dnr[0]+1, Dnr[1]:Dnr[1]+1, Dnr[2]:Dnr[2]+1] = False
            self._mask = mask
        return self._mask

    @property
    def gF(self):
        if self._gF is None:
            self._gF = self._calc_grid_points(full=True)
        return self._gF

    @property
    def ggF(self):
        if self._ggF is None:
            if self._gF is None:
                self._gF = self._calc_grid_points(full=True)
            ggF = np.einsum("lijk,lijk->ijk", self._gF, self._gF)
            self._ggF = ggF
            # self._ggF = np.reshape(gg, (*self._gF.shape, 1))
        return self._ggF

    @property
    def full(self):
        return self._full

    @full.setter
    def full(self, value):
        if self._full != value :
            self._full = value

    def calc_k_points(self, nk: List[int]):
        '''
        Calculate k-points for k-point sampling
        nk: number of k-points in each direction
        '''
        length = nk[0] * nk[1] * nk[2]
        k_points_crystal = np.empty((length, 3), dtype = np.float64)
        for k_x in range(nk[0]):
            k_x_crystal = (2 * k_x - nk[0] + 1) / nk[0] / 2
            for k_y in range(nk[1]):
                k_y_crystal = (2 * k_y - nk[1] + 1) / nk[1] / 2
                for k_z in range(nk[2]):
                    k_z_crystal = (2 * k_z - nk[2] + 1) / nk[2] / 2
                    k_points_crystal[k_x*nk[1]*nk[2]+k_y*nk[2]+k_z:] = np.asarray([k_x_crystal, k_y_crystal, k_z_crystal])

        from dftpy.mpi.utils import sprint
        sprint(self.lattice)
        sprint(k_points_crystal)

        k_points = np.matmul(k_points_crystal, np.transpose(self.lattice))

        return k_points

<|MERGE_RESOLUTION|>--- conflicted
+++ resolved
@@ -1,10 +1,6 @@
 import numpy as np
-<<<<<<< HEAD
-from dftpy.base import BaseCell, DirectCell, ReciprocalCell, Coord, s2r
+from dftpy.cell import BaseCell, DirectCell, ReciprocalCell
 from typing import List
-=======
-from dftpy.cell import BaseCell, DirectCell, ReciprocalCell
->>>>>>> 8224df34
 
 
 class BaseGrid(BaseCell):
