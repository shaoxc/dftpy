import numpy as np
from ase.cell import Cell

class BaseGrid:
    """
    Object representing a grid (Cell (lattice) plus discretization)
    extends Cell

    Attributes
    ----------
    nr : array of numbers used for discretization

    nnr : total number of grid points

    dV : volume of a grid point

    Node:
    Virtual class, DirectGrid and ReciprocalGrid should be used in actual applications

    """

    def __init__(self, lattice, nr, origin=np.array([0.0, 0.0, 0.0]), full=False, direct=True,
                 cplx=False, mp=None, **kwargs):
        if mp is None :
            from dftpy.mpi import MP
            mp = MP()
        self._origin = np.asarray(origin)
        if not isinstance(lattice, Cell):
            cell=Cell(lattice)
        else:
            cell=lattice
        #
        self.cplx = cplx
        self._cell = cell
        self._direct = direct
        #
        self._nrR = np.array(nr, dtype = np.int32)
        self._nnrR = np.prod(self._nrR)
        self._dV = np.abs(self.cell.volume) / self._nnrR
        self._nrG = self._nrR.copy()
        if not full :
            self._nrG[-1] = self._nrG[-1] // 2 + 1
        self._nnrG = np.prod(self._nrG)
        self._spacings = self.cell.cellpar()[:3] / self._nrR
        self._mp = mp
        if self.cplx :
            full = True
        self.local_slice(nr, direct = direct, full = full, cplx = cplx, **kwargs)
        self._nnr = np.prod(self._nr)
        # print('nr_local', self.mp.comm.rank, self._nr, direct, self.mp.comm.size, flush = True)
        self._full = full

    def __eq__(self, other: 'BaseGrid') -> bool:
        if np.allclose(self.lattice, other.lattice) and np.allclose(self.nrR, other.nrR):
            return True
        else :
            return False

    @property
    def mp(self):
        return self._mp

    @mp.setter
    def mp(self, value):
        self._mp = value

    @property
    def nr(self):
        return self._nr

    @property
    def nnr(self):
        return self._nnr

    @property
    def nrR(self):
        return self._nrR

    @property
    def nnrR(self):
        return self._nnrR

    @property
    def nrG(self):
        return self._nrG

    @property
    def nnrG(self):
        return self._nnrG

    @property
    def dV(self):
        return self._dV

    @property
    def volume(self):
        return self.cell.volume

    @property
    def spacings(self):
        return self._spacings

    @property
    def cell(self):
        return self._cell

    @property
    def full(self):
        return self._full

    @property
    def direct(self):
        return self._direct

    @property
    def origin(self):
        return self._origin

    def tile(self, reps=1):
        # it only repeat last three dimensions with same rep
        if self.mp.size > 1:
            raise ValueError("Only works for serial version.")
        try:
            tup = tuple(reps)
        except TypeError:
            tup = (reps,)
        reps = np.ones(3, dtype='int')
        for i, x in enumerate(tup):
            reps[i] = x
        lattice = self.lattice.copy()
        for i in range(3):
            lattice[i] *= reps[i]
        nr = self.nr * reps
        results = self.__class__(lattice, nr, origin=self.origin, full=self.full, cplx=self.cplx, direct=self.direct)
        return results

    def repeat(self, rep=1):
        # it only repeat last three dimensions with same rep
        if not isinstance(rep, int):
            raise AttributeError("Grid repeat only support one integer, Please use 'tile'.")
        if self.rank == 1 :
            reps = np.ones(3, dtype='int')*rep
        return self.tile(reps)

    def local_slice(self, nr, **kwargs):
        self._slice, self._nr, self._offsets = self.mp.get_local_fft_shape(nr, **kwargs)
        if self.mp.is_mpi :
            self.slice_all = self.mp.comm.allgather(self._slice)
            self.nr_all = self.mp.comm.allgather(self._nr)
            self.offsets_all = self.mp.comm.allgather(self._offsets)
        else :
            self.slice_all = self._slice
            self.nr_all = self._nr
            self.offsets_all = self._offsets

    @property
    def slice(self):
        return self._slice

    @property
    def offsets(self):
        return self._offsets

    def gather(self, data, nr = None, out = None, root = 0, **kwargs):
        if self.mp.is_mpi :
            reqs = []
            bufs = []
            rank = 1 if getattr(data, 'ndim', 1) < 4 else data.shape[0]
            if self.mp.rank == root:
                if out is None :
                    if nr is None : nr = self.nrR
                    if rank>1 : nr = (rank, *nr)
                    out = np.empty(nr, dtype = data.dtype)
                for i in range(0, self.mp.comm.size):
                    if i == root :
                        buf = data
                    else :
                        shape = self.nr_all[i]
                        if rank>1 : shape = (rank, *shape)
                        buf = np.empty(shape, dtype = data.dtype)
                        req = self.mp.comm.Irecv(buf, source = i, tag = i)
                        reqs.append(req)
                    bufs.append(buf)
            else :
                req = self.mp.comm.Isend(data, dest = root, tag = self.mp.rank)
                reqs.append(req)
                out = np.ones(rank)
            self.mp.MPI.Request.Waitall(reqs)
            if self.mp.rank == root:
                for i in range(0, self.mp.comm.size):
                    inds = self.slice_all[i]
                    if rank>1 : inds = (slice(None), *inds)
                    out[inds] = bufs[i]
            self.mp.comm.Barrier()
        else :
            if out is None :
                out = data.copy()
            else :
                out[:] = data
        return out

    def scatter(self, data, out = None, root = 0, **kwargs):
        if self.mp.is_mpi :
            reqs = []
            rank = 1 if getattr(data, 'ndim', 1) < 4 else data.shape[0]
            rank = self.mp.amax(rank)
            if out is None :
                nr = self.nr
                if rank>1 : nr = (rank, *nr)
                out = np.empty(nr, dtype = data.dtype)
            if self.mp.rank == root :
                for i in range(0, self.mp.comm.size):
                    if i == root :
                        inds = self.slice_all[i]
                        if rank>1 : inds = (slice(None), *inds)
                        out[:] = data[inds]
                    else :
                        shape = self.nr_all[i]
                        inds = self.slice_all[i]
                        if rank>1 :
                            shape = (rank, *shape)
                            inds = (slice(None), *inds)
                        buf = np.empty(shape, dtype = data.dtype)
                        buf[:] = data[inds]
                        req = self.mp.comm.Isend(buf, dest = i, tag = i)
                        reqs.append(req)
            else :
                req = self.mp.comm.Irecv(out, source = root, tag = self.mp.rank)
                reqs.append(req)
            self.mp.MPI.Request.Waitall(reqs)
            self.mp.comm.Barrier()
        else :
            if out is None :
                out = data.copy()
            else :
                out[:] = data
        return out

    def free(self):
        self.mp.free()

    @property
    def lattice(self):
        return self.cell.array


class DirectGrid(BaseGrid):
    """
        Attributes:
        ----------
        All of BaseGrid and DirectCell

        r : cartesian coordinates of each grid point

        s : crystal coordinates of each grid point
    """

    def __init__(self, lattice, nr, origin=np.array([0.0, 0.0, 0.0]), full=True, uppergrid=None, **kwargs):
        """
        Parameters
        ----------
        lattice : array_like[3,3]
            matrix containing the direct lattice vectors (as its colums)
        """
        super().__init__(lattice=lattice, nr=nr, origin=origin, full=full, direct=True, **kwargs)
        self._r = None
        self._rr = None
        self._s = None
        self.RPgrid = uppergrid
        self._Rtable = None

    def __eq__(self, other):
        """
        Implement the == operator in the DirectGrid class.
        Refer to the __eq__ method of Grid for more information.
        """
        if not isinstance(other, DirectGrid):
            raise TypeError("You can only compare a DirectGrid with another DirectGrid")
        return BaseGrid.__eq__(self, other)

    def _calc_grid_crys_points(self):
        if self._s is None:
            # s0 = np.linspace(0, 1, self.nr[0], endpoint=False)
            # s1 = np.linspace(0, 1, self.nr[1], endpoint=False)
            # s2 = np.linspace(0, 1, self.nr[2], endpoint=False)
            # S0, S1, S2 = np.meshgrid(s0, s1, s2, indexing="ij")
            # self._s = np.asarray([S0, S1, S2])
            ax = []
            for i in range(3):
                s0 = np.linspace(0, 1, self.nrR[i], endpoint=False)
                ax.append(s0)
            AX = [a[sl] for a, sl in zip(ax, self.slice)]
            S = np.meshgrid(*AX, indexing="ij")
            self._s = np.asarray(S)

    def _calc_grid_cart_points(self):
        if self._r is None:
            self._r = np.einsum("j...,jk->k...", self.s, self.lattice)

    @property
    def r(self):
        if self._r is None:
            self._calc_grid_cart_points()
        return self._r

    @property
    def rr(self):
        if self._rr is None:
            rr = np.einsum("lijk,lijk->ijk", self.r, self.r)
            # self._rr = np.reshape(rr, [self.nr[0], self.nr[1], self.nr[2], 1])
            self._rr = rr
        return self._rr

    @property
    def s(self):
        if self._s is None:
            self._calc_grid_crys_points()
        return self._s

    @property
    def full(self):
        return self._full

    @full.setter
    def full(self, value):
        if self._full != value :
            '''
            Clean stored information of reciprocal grid.
            '''
            self._full = value
            self.RPgrid = None
            self._nrG = self.nr.copy()
            if not self._full:
                self._nrG[-1] = self._nrG[-1] // 2 + 1

    def get_reciprocal(self, scale=None, convention: str = "physics") -> 'ReciprocalGrid':
        r"""
            Returns a new ReciprocalCell, the reciprocal cell of self
            The ReciprocalCell is scaled properly to include
            the scaled (*self.nr) reciprocal grid points
            -----------------------------
            Note1: We need to use the 'physics' convention where bg^T = 2 \pi * at^{-1}
            physics convention defines the reciprocal lattice to be
            exp^{i G \cdot R} = 1
            Now we have the following "crystallographer's" definition ('crystallograph')
            which comes from defining the reciprocal lattice to be
            e^{2\pi i G \cdot R} =1
            In this case bg^T = at^{-1}
            -----------------------------
            Note2: We have to use 'Bohr' units to avoid changing hbar value
        """
        # TODO define in constants module hbar value for all units allowed
        if self.RPgrid is None or scale is not None:
            if scale is None :
                scale=[1.0, 1.0, 1.0]
            scale = np.array(scale)
            fac = 1.0
            if convention == "physics" or convention == "p":
                fac = 2 * np.pi
            fac = 2 * np.pi
            bg = fac * np.linalg.inv(self.lattice)
            bg = bg.T
            reciprocal_lat = np.einsum("ij,i->ij", bg, scale)

            self.RPgrid = ReciprocalGrid(lattice=reciprocal_lat, nr=self.nrR, full=self.full, uppergrid=self,
                                         cplx=self.cplx, mp=self.mp)
        return self.RPgrid

    def get_Rtable(self, rcut=10):
        '''Only support for serial'''
        if self._Rtable is None:
            self._Rtable = {}
            metric = np.dot(self.lattice, self.lattice.T)
            latticeConstants = np.sqrt(np.diag(metric))
            gaps = latticeConstants / self.nr
            Nmax = np.ceil(rcut / gaps).astype(np.int32) + 1
            # print('lc', latticeConstants)
            # print('gaps', gaps)
            # print(Nmax)
            # mgrid = np.mgrid[0:Nmax[0], 0:Nmax[0], 0:Nmax[0]].reshape((3, -1))
            # array = np.einsum('jk,ij->ik',gridpos,self.lattice)
            # dists = np.einsum('ij,ij->j', array, array)
            # index = np.arange(0, Nmax[0] * Nmax[1] * Nmax[2]).reshape(Nmax)
            # mgrid = np.mgrid[0:Nmax[0], 0:Nmax[1], 0:Nmax[2]].astype(np.float64)
            mgrid = np.mgrid[1 - Nmax[0] : Nmax[0], 1 - Nmax[1] : Nmax[1], 1 - Nmax[2] : Nmax[2]].astype(np.float64)
            mgrid[0] /= self.nr[0]
            mgrid[1] /= self.nr[1]
            mgrid[2] /= self.nr[2]
            gridpos = mgrid.astype(np.float64)
            array = np.einsum("jklm,ji->iklm", gridpos, self.lattice)
            dists = np.sqrt(np.einsum("ijkl,ijkl->jkl", array, array))
            self._Rtable["Nmax"] = Nmax
            self._Rtable["table"] = dists
        return self._Rtable

    def gather(self, data, out = None, **kwargs):
        value = super().gather(data, self.nrR, out = out, **kwargs)
        return value

    def get_array_mask(self, xyz):
<<<<<<< HEAD
        if self.mp.comm.size == 1: return slice(None)
        offsets = self.offsets.reshape((3, 1))
        nr = self.nr
        # -----------------------------------------------------------------------
        xyz -= offsets
        mask = np.logical_and(xyz[0] > -1, xyz[0] < nr[0])
        mask1 = np.logical_and(xyz[1] > -1, xyz[1] < nr[1])
        np.logical_and(mask, mask1, out=mask)
        np.logical_and(xyz[2] > -1, xyz[2] < nr[2], out=mask1)
        np.logical_and(mask, mask1, out=mask)
        # -----------------------------------------------------------------------
        return mask


class ReciprocalGrid(BaseGrid):
=======
        if self.mp.comm.size == 1 : return slice(None)
        offsets = self.offsets.reshape((3, 1))
        nr = self.nr
        #-----------------------------------------------------------------------
        xyz -= offsets
        mask = np.logical_and(xyz[0] > -1, xyz[0] < nr[0])
        mask1 = np.logical_and(xyz[1] > -1, xyz[1] < nr[1])
        np.logical_and(mask, mask1, out = mask)
        np.logical_and(xyz[2] > -1, xyz[2] < nr[2], out = mask1)
        np.logical_and(mask, mask1, out = mask)
        #-----------------------------------------------------------------------
        return mask


class ReciprocalGrid(BaseGrid, ReciprocalCell):
>>>>>>> 57f28d65
    """
        Attributes:
        ----------
        All of BaseGrid and DirectCell

        g : coordinates of each point in the reciprocal cell

        gg : square of each g vector
    """

    def __init__(self, lattice, nr, origin=np.array([0.0, 0.0, 0.0]), full=False, uppergrid=None, **kwargs):
        """
        Parameters
        ----------
        lattice : array_like[3,3]
            matrix containing the direct lattice vectors (as its colums)
        """
        super().__init__(lattice=lattice, nr=nr, origin=origin, full=full, direct=False, **kwargs)
        self._g = None
        self._gg = None
        self.Dgrid = uppergrid
        self._q = None
        self._mask = None
        self._gF = None
        self._ggF = None
        self._invgg = None
        self._invq = None

    def __eq__(self, other):
        """
        Implement the == operator in the ReciprocalGrid class.
        Refer to the __eq__ method of Grid for more information.
        """
        if not isinstance(other, ReciprocalGrid):
            raise TypeError("You can only compare a ReciprocalGrid with another ReciprocalGrid")
        return BaseGrid.__eq__(self, other)

    @property
    def g(self):
        if self._g is None:
            self._g = self._calc_grid_points()
        return self._g

    @property
    def q(self):
        if self._q is None:
            self._q = np.sqrt(self.gg)
        return self._q

    @property
    def gg(self):
        if self._gg is None:
            if self._g is None:
                self._g = self._calc_grid_points()
            gg = np.einsum("lijk,lijk->ijk", self._g, self._g)
            self._gg = gg
        return self._gg

    @property
    def invgg(self):
        if self._invgg is None:
            if self.mp.is_root :
                self.gg[0, 0, 0] = 1.0
            invgg = 1.0/self.gg
            if self.mp.is_root :
                self.gg[0, 0, 0] = 0.0
                invgg[0, 0, 0] = 0.0
            self._invgg = invgg
        return self._invgg

    @property
    def invq(self):
        if self._invq is None:
            if self.mp.is_root :
                self.q[0, 0, 0] = 1.0
            invq = 1.0/self.q
            if self.mp.is_root :
                self.q[0, 0, 0] = 0.0
            invq[0, 0, 0] = 0.0
        # self._invq = invq
        # return self._invq
        return invq

    def get_direct(self, scale= None, convention="physics"):
        r"""
            Returns a new DirectCell, the direct cell of self
            The DirectCell is scaled properly to include
            the scaled (*self.nr) reciprocal grid points
            -----------------------------
            Note1: We need to use the 'physics' convention where bg^T = 2 \pi * at^{-1}
            physics convention defines the reciprocal lattice to be
            exp^{i G \cdot R} = 1
            Now we have the following "crystallographer's" definition ('crystallograph')
            which comes from defining the reciprocal lattice to be
            e^{2\pi i G \cdot R} =1
            In this case bg^T = at^{-1}
            -----------------------------
        """
        # TODO define in constants module hbar value for all units allowed
        if self.Dgrid is None or scale is not None:
            if scale is None :
                scale=[1.0, 1.0, 1.0]
            scale = np.array(scale)
            fac = 1.0
            if convention == "physics" or convention == "p":
                fac = 1.0 / (2 * np.pi)
            at = np.linalg.inv(self.lattice.T * fac)
            direct_lat = np.einsum("ij,i->ij", at, 1.0 / scale)
            self.Dgrid = DirectGrid(lattice=direct_lat, nr=self.nrR, full=self.full, uppergrid=self, cplx=self.cplx,
                                    mp=self.mp)
        return self.Dgrid

    def _calc_grid_points(self, full=None):
        ax = []
        for i in range(3):
            # use fftfreq function so we don't have to
            # worry about odd or even number of points
            # dd: this choice of "spacing" is due to the
            # definition of real and reciprocal space for
            # a grid (which is not exactly a conventional
            # lattice), specifically:
            #    1) the real-space points go from 0 to 1 in
            #       crystal coords in n steps of length 1/n
            #    2) thus the reciprocal space (g-space)
            #       crystal coords go from 0 to n in n steps
            #    3) the "physicists" 2*np.pi factor is
            #       included in the definition of reciprocal
            #       lattice vectors in the "grid" class and
            #       is applied with s2r in going from crystal
            #       to Cartesian g-space
            dd = 1 / self.nrR[i]
            if full is None:
                full = self.full
            if i == 2 and not full:
                ax.append(np.fft.rfftfreq(self.nrR[i], d=dd))
            else:
                freq = np.fft.fftfreq(self.nrR[i], d=dd)
                # if freq.size % 2 == 0 :
                    # freq[freq.size//2] *= -1
                    # ax.append(freq)
                # else :
                    # ax.append(freq)
                ax.append(freq)
        AX = [a[sl] for a, sl in zip(ax, self.slice)]
        S = np.meshgrid(*AX, indexing="ij")
        S_cart = np.asarray(S)
        S_cart = np.einsum("j...,jk->k...", S_cart, self.lattice)

        return S_cart

    @property
    def mask_serial(self):
        if self._mask is None:
            nrR = self.nrR[:3]
            # Dnr = nr[:3]//2
            # Dmod = nr[:3]%2
            # mask = np.ones((nr[0], nr[1], Dnr[2]+1), dtype = bool)
            Dnr = nrR[:3] // 2
            Dmod = nrR[:3] % 2
            mask = np.ones(self.nr[:3], dtype=bool)
            if np.all(self.nr == self.nrR):
                mask[:, :, Dnr[2] + 1 :] = False

            mask[0, 0, 0] = False
            mask[0, Dnr[1] + 1 :, 0] = False
            mask[Dnr[0] + 1 :, :, 0] = False
            if Dmod[2] == 0:
                mask[0, 0, Dnr[2]] = False
                mask[0, Dnr[1] + 1 :, Dnr[2]] = False
                mask[Dnr[0] + 1 :, :, Dnr[2]] = False
                if Dmod[1] == 0:
                    mask[0, Dnr[1], Dnr[2]] = False
                if Dmod[0] == 0:
                    mask[Dnr[0], 0, Dnr[2]] = False
                    mask[Dnr[0], Dnr[1] + 1 :, Dnr[2]] = False
            if Dmod[0] == 0:
                mask[Dnr[0], Dnr[1] + 1 :, 0] = False
                if Dmod[1] == 0:
                    mask[Dnr[0], Dnr[1], 0] = False
            if Dmod[1] == 0:
                mask[0, Dnr[1], 0] = False
            if all(Dmod == 0):
                mask[Dnr[0], Dnr[1], Dnr[2]] = False
            self._mask = mask
        return self._mask

    @property
    def mask(self):
        if self._mask is None:
            nrR = self.nrR[:3]
            Dnr = nrR[:3] // 2 - self.offsets
            Dnr = np.where(Dnr > 0, Dnr, 0)
            Dmod = nrR[:3] % 2
            mask = np.ones(self.nr[:3], dtype=bool)
            if np.all(self.nrG == self.nrR):
                mask[:, :, Dnr[2] + 1 :] = False

            if np.all(self.offsets == 0):
                mask[0, 0, 0] = False
            if self.offsets[0] == self.offsets[2] == 0 :
                mask[0, Dnr[1] + 1 :, 0] = False
            if self.offsets[2] == 0 :
                mask[Dnr[0] + 1 :, :, 0] = False
            if Dmod[2] == 0:
                if self.offsets[0] == 0 :
                    if self.offsets[1] == 0 :
                        mask[0, 0, Dnr[2]:Dnr[2]+1] = False
                    mask[0, Dnr[1] + 1 :, Dnr[2]:Dnr[2]+1] = False
                mask[Dnr[0] + 1 :, :, Dnr[2]:Dnr[2]+1] = False
                if Dmod[1] == 0 and self.offsets[0] == 0 :
                    mask[0, Dnr[1]:Dnr[1]+1, Dnr[2]:Dnr[2]+1] = False
                if Dmod[0] == 0:
                    if self.offsets[1] == 0 :
                        mask[Dnr[0]:Dnr[0]+1, 0, Dnr[2]:Dnr[2]+1] = False
                    mask[Dnr[0]:Dnr[0]+1, Dnr[1] + 1 :, Dnr[2]:Dnr[2]+1] = False
            if Dmod[0] == 0 and self.offsets[2] == 0 :
                mask[Dnr[0]:Dnr[0]+1, Dnr[1] + 1 :, 0] = False
                if Dmod[1] == 0:
                    mask[Dnr[0]:Dnr[0]+1, Dnr[1]:Dnr[1]+1, 0] = False
            if Dmod[1] == 0 and self.offsets[2] == 0 :
                mask[0, Dnr[1]:Dnr[1]+1, 0] = False
            if all(Dmod == 0):
                mask[Dnr[0]:Dnr[0]+1, Dnr[1]:Dnr[1]+1, Dnr[2]:Dnr[2]+1] = False
            self._mask = mask
        return self._mask

    @property
    def gF(self):
        if self._gF is None:
            self._gF = self._calc_grid_points(full=True)
        return self._gF

    @property
    def ggF(self):
        if self._ggF is None:
            if self._gF is None:
                self._gF = self._calc_grid_points(full=True)
            ggF = np.einsum("lijk,lijk->ijk", self._gF, self._gF)
            self._ggF = ggF
            # self._ggF = np.reshape(gg, (*self._gF.shape, 1))
        return self._ggF<|MERGE_RESOLUTION|>--- conflicted
+++ resolved
@@ -398,7 +398,6 @@
         return value
 
     def get_array_mask(self, xyz):
-<<<<<<< HEAD
         if self.mp.comm.size == 1: return slice(None)
         offsets = self.offsets.reshape((3, 1))
         nr = self.nr
@@ -414,23 +413,6 @@
 
 
 class ReciprocalGrid(BaseGrid):
-=======
-        if self.mp.comm.size == 1 : return slice(None)
-        offsets = self.offsets.reshape((3, 1))
-        nr = self.nr
-        #-----------------------------------------------------------------------
-        xyz -= offsets
-        mask = np.logical_and(xyz[0] > -1, xyz[0] < nr[0])
-        mask1 = np.logical_and(xyz[1] > -1, xyz[1] < nr[1])
-        np.logical_and(mask, mask1, out = mask)
-        np.logical_and(xyz[2] > -1, xyz[2] < nr[2], out = mask1)
-        np.logical_and(mask, mask1, out = mask)
-        #-----------------------------------------------------------------------
-        return mask
-
-
-class ReciprocalGrid(BaseGrid, ReciprocalCell):
->>>>>>> 57f28d65
     """
         Attributes:
         ----------
