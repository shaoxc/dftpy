import warnings
import numpy as np
from scipy import ndimage
from scipy import signal
from dftpy.grid import DirectGrid, ReciprocalGrid
from dftpy.constants import environ
from dftpy.math_utils import PYfft, PYifft
from dftpy.time_data import TimeData
from dftpy.base import Coord


class BaseField(np.ndarray):
    """
    Extended numpy array representing a field on a grid
    (Cell (lattice) plus discretization)

    Attributes
    ----------
    self : np.ndarray
        the values of the field

    grid : Grid
        Represent the domain of the function

    span : number of directions for which we have more than 1 point
            e.g.: for np.zeros((5,5,1)) -> ndim = 3, span = 2

    rank : rank of the field. default = 1, i.e. scalar field

    memo : optional string to label the field

    """

    def __new__(cls, grid, memo="", rank=1, griddata_F=None, griddata_C=None, griddata_3d=None, fft_data = None, cplx = False):
        # Input array is an already formed ndarray instance
        # We first cast to be our class type

        if griddata_3d is not None:
            if isinstance(griddata_3d, list):
                rank = len(griddata_3d)

        if rank == 1:
            nr = grid.nr
        else:
            nr = rank, *grid.nr
        if griddata_F is None and griddata_C is None and griddata_3d is None:
            if cplx :
                input_values = np.zeros(nr, dtype ='complex128')
            else :
                input_values = np.zeros(nr)
        elif griddata_F is not None:
            input_values = np.reshape(griddata_F, nr, order="F")
        elif griddata_C is not None:
            input_values = np.reshape(griddata_C, nr, order="C")
        elif griddata_3d is not None:
            input_values = np.asarray(griddata_3d)
            input_values = np.reshape(input_values, nr)
            # input_values = np.reshape(griddata_3d, nr)

        obj = np.asarray(input_values).view(cls)
        # add the new attribute to the created instance
        obj.grid = grid
        obj.span = (grid.nr > 1).sum()
        obj.rank = rank
        obj.memo = str(memo)
        # add fft data
        obj._fft_data = fft_data
        obj.mp = obj.grid.mp
        # Finally, we must return the newly created object:
        return obj

    def __array_finalize__(self, obj):
        # Restore attributes when we are taking a slice
        # getting the rank right - or at least trying to do so....
        # self.rank = getattr(obj, 'rank', None)
        a = np.shape(np.shape(self))[0]
        if a == 4:
            rank = np.shape(self)[0]
        else:
            rank = 1
        self.rank = rank
        if obj is None:
            return
        self.grid = getattr(obj, "grid", None)
        self.span = getattr(obj, "span", None)
        self.memo = getattr(obj, "memo", None)
        self.mp = getattr(obj, "mp", None)
        if np.prod(self.shape) != np.prod(obj.shape):
            #clean saved fft_data
            self._fft_data = None
        else :
            self._fft_data = getattr(obj, "_fft_data", None)

    @property
    def fft_data(self):
        if self._fft_data is None :
            return None
        else :
            result = self._fft_data.copy()
            result._fft_data = self
            return result
            self.grid = new_grid

    def __array_wrap__(self, obj, context=None):
        """wrap it up"""
        b = np.ndarray.__array_wrap__(self, obj, context)
        a = np.shape(np.shape(b))[0]
        # a = np.shape(np.shape(self))[0]
        # self.rank = np.max([self.rank, obj.rank])
        if a == 4:
            rank = np.shape(b)[0]
            #rank = np.shape(self)[0]
        else:
            rank = 1
        # if rank == 1:
        # b = np.reshape(b, self.grid.nr)
        # b = np.reshape(b,nr)
        b.rank = rank
        #clean saved fft_data
        b._fft_data = None
        return b

    def __setitem__(self,*args,**kwargs):
        #clean saved fft_data
        self._fft_data = None
        return super().__setitem__(*args,**kwargs)

    def dot(self, obj):
        """ Returns the dot product of vector fields self and obj """
        if np.shape(self) != np.shape(obj):
            raise ValueError("Shape incompatible")  # to be specified

        prod = self.mp.einsum("ijkl,ijkl->jkl", self, obj)
        prod = np.expand_dims(prod, axis=3)

        return type(self)(self.grid, rank=1, griddata_3d=prod)

    def project(self, obj):
        """ Returns the field that self projects on obj """
        return obj*(np.conj(obj.normalize())*self).integral()

    def norm(self):
        return np.sqrt((np.real(np.conj(self) * self)).integral())

    def normalize(self, N=1.0):
        """ Normalize the field to N """
        return self / self.norm() * np.sqrt(N)

    def asum(self):
        return self.mp.asum(self)

    def amean(self):
        return self.mp.amean(self)

    def amax(self):
        return self.mp.amax(self)

    def amin(self):
        return self.mp.amin(self)


class DirectField(BaseField):
    spl_order = 3

    def __new__(cls, grid, memo="", rank=1, griddata_F=None, griddata_C=None, griddata_3d=None, cplx=False, fft_data = None):
        if not isinstance(grid, DirectGrid):
            raise TypeError("the grid argument is not an instance of DirectGrid")
        obj = super().__new__(
            cls, grid, memo="", rank=rank, griddata_F=griddata_F, griddata_C=griddata_C, griddata_3d=griddata_3d,
            cplx = cplx, fft_data = fft_data)
        obj._N = None
        obj.spl_coeffs = None
        obj._cplx = cplx
        if obj.mp.is_mpi :
            from dftpy.mpi.mp_mpi4py import mpi_fft
            obj.fft_object = mpi_fft(obj.grid)
        elif not obj._cplx and np.all(obj.grid.nr == obj.grid.nrG):  # Can only use numpy.fft
            obj.fft_object = np.fft.fftn
        elif environ["FFTLIB"] == "pyfftw":
            obj.fft_object = PYfft(obj.grid, obj._cplx)
        elif environ["FFTLIB"] == "numpy":
            if obj._cplx:
                obj.fft_object = np.fft.fftn
            else:
                obj.fft_object = np.fft.rfftn
        else :
            obj.fft_object = np.fft.fftn
        return obj

    def __array_finalize__(self, obj):
        # Restore attributes when we are taking a slice
        super().__array_finalize__(obj)
        if obj is None:
            return
        if isinstance(obj, (DirectField)):
            self.fft_object = getattr(obj, 'fft_object', None)
            self.cplx = getattr(obj, 'cplx', None)
        self.spl_coeffs = None
        self._N = None

    # def __array_wrap__(self,obj,context=None):
        # b = super().__array_wrap__(obj, context)
        # if isinstance(obj, (DirectField)):
            # b.fft_object = obj.fft_object
            # b.cplx = obj.cplx
        # else :
            # b.fft_object = self.fft_object
            # b.cplx = self.cplx
        # return b

    def integral(self, gather = True):
        """ Returns the integral of self """
        mp = self.mp if gather else np
        if self.rank == 1:
            return mp.einsum("ijk->", self) * self.grid.dV
        else:
            return mp.einsum("ijkl->i", self) * self.grid.dV

    def _calc_spline(self):
        padded_values = np.pad(self, ((self.spl_order,)), mode="wrap")
        self.spl_coeffs = ndimage.spline_filter(padded_values, order=self.spl_order)
        return

    def window_functions(self, window="hann"):
        """Only support for serial"""
        nr = self.nr
        Wx = signal.get_window(window, nr[0])
        Wy = signal.get_window(window, nr[1])
        Wz = signal.get_window(window, nr[2])
        Wxyz = self.mp.einsum("i, j, k -> ijk", Wx, Wy, Wz)
        return Wxyz

    def numerically_smooth_gradient(self, ipol=None):
        sq_self = np.sqrt(np.abs(self))
        grad = sq_self.standard_gradient(ipol)
        if ipol is None:
            final = np.empty(np.shape(grad), dtype=float)
            dim = np.shape(np.shape(sq_self))[0]
            if dim == 4:
                a = sq_self[0]
            if dim == 3:
                a = sq_self[:]
            for ipol in np.arange(grad.rank):
                final[ipol] = 2.0 * a * grad[ipol]
            return DirectField(grid=grad.grid, rank=grad.rank, griddata_3d=final)
        else:
            if grad.rank != 1:
                raise ValueError("Gradient rank incompatible with shape")
            return DirectField(grid=grad.grid, rank=1, griddata_3d=2.0 * sq_self * np.reshape(grad, np.shape(sq_self)))

    def super_smooth_gradient(self, ipol=None, force_real=True, sigma=0.025):
        reciprocal_self = self.fft()
        imag = 0 + 1j
        nr = 3, *reciprocal_self.grid.nr
        grad_g = np.empty(nr, dtype='complex128')
        if ipol is None:
            # FFT(\grad A) = i \vec(G) * FFT(A)
            grad_g = (
                reciprocal_self.grid.g
                * (reciprocal_self * imag)
                * np.exp(-reciprocal_self.grid.gg * (sigma / 2.0) ** 2)
            )
            grad_g = ReciprocalField(grid=self.grid.get_reciprocal(), rank=3, griddata_3d=grad_g)
            grad = grad_g.ifft(force_real=force_real)
            if grad.rank != np.shape(grad)[0]:
                raise ValueError("Standard Gradient: Gradient rank incompatible with shape")
            return grad
        elif ipol > 3:
            raise ValueError("Standard Gradient: ipol can not large than 3")
        else:
            i = ipol - 1
            grad_g = (
                reciprocal_self.grid.g[i]
                * (reciprocal_self * imag)
                * np.exp(-reciprocal_self.grid.gg * (sigma / 2.0) ** 2)
            )
            grad_g = ReciprocalField(grid=self.grid.get_reciprocal(), rank=1, griddata_3d=grad_g)
            grad = grad_g.ifft(force_real=force_real)
            return grad

    def standard_gradient(self, ipol=None, force_real=True):
        reciprocal_self = self.fft()
        imag = 0 + 1j
        # nr = 3, *reciprocal_self.grid.nr
        # grad_g = np.empty(nr, dtype='complex128')
        if ipol is None:
            # FFT(\grad A) = i \vec(G) * FFT(A)
            grad_g = reciprocal_self.grid.g * (reciprocal_self * imag)
            grad_g = ReciprocalField(grid=self.grid.get_reciprocal(), rank=3, griddata_3d=grad_g)
        elif ipol > 3:
            raise ValueError("Standard Gradient: ipol can not large than 3")
        else:
            i = ipol - 1
            grad_g = reciprocal_self.grid.g[i] * (reciprocal_self * imag)
            grad_g = ReciprocalField(grid=self.grid.get_reciprocal(), rank=1, griddata_3d=grad_g)
        grad = grad_g.ifft(force_real=force_real)
        return grad

    def divergence(self, flag="smooth", force_real=True):
        if self.rank != 3:
            raise ValueError("Divergence: Rank incompatible ", self.rank)
        div = self[0].gradient(flag=flag, ipol=1, force_real=force_real)
        div += self[1].gradient(flag=flag, ipol=2, force_real=force_real)
        div += self[2].gradient(flag=flag, ipol=3, force_real=force_real)
        div.rank = 1
        return div

    def gradient(self, flag="smooth", ipol=None, force_real=True, sigma=10.0):
        if self.rank > 1 and ipol is None:
            raise Exception("gradient is only implemented for scalar fields")
        if flag == "standard":
            return self.standard_gradient(ipol, force_real)
        elif flag == "smooth":
            if not force_real:
                raise Exception("Smooth gradient is not implemented for complex fields")
            return self.numerically_smooth_gradient(ipol)
        elif flag == "supersmooth":
            return self.super_smooth_gradient(ipol, force_real, sigma=sigma)
        else :
            raise Exception("Incorrect flag")

    def laplacian(self, check_real = False, force_real = False, sigma = 0.025):
<<<<<<< HEAD
        reciprocal_self = self.fft()
        gg = reciprocal_self.grid.gg
        if sigma is None :
            reciprocal_self = -reciprocal_self.grid.gg*reciprocal_self
=======
        self_fft = self.fft()
        gg = self_fft.grid.gg
        if sigma is None or sigma == 0:
            self_fft = -self_fft.grid.gg*self_fft
>>>>>>> 92478554
        else :
            reciprocal_self = -gg*reciprocal_self*np.exp(-gg*(sigma*sigma)/4.0)
        return reciprocal_self.ifft(check_real = check_real, force_real = force_real)

    #def laplacian(self, flag="smooth"):
        #return self.gradient(flag=flag).divergence(flag=flag)

    def sigma(self, flag="smooth"):
        """
        \sigma(r) = |\grad rho(r)|^2
        """
        if self.rank > 1 :
            vs = []
            for i in range(0, self.rank):
                gradrho = self[i].gradient(flag=flag)
                vs.append(gradrho)
            sigma = []
            for i in range(0, self.rank):
                for j in range(i, self.rank):
                    s = self.mp.einsum("lijk,lijk->ijk", vs[i], vs[j])
                    sigma.append(s)
            rank = (self.rank * (self.rank + 1))//2
        else :
            gradrho = self.gradient(flag=flag)
            sigma = self.mp.einsum("lijk,lijk->ijk", gradrho, gradrho)
            rank = 1
        return DirectField(grid=self.grid, rank=rank, griddata_3d=sigma)

    def fft(self):
        if self.fft_data is not None and environ["SAVEFFT"] :
            return self.fft_data
        TimeData.Begin("FFT")
        """ Implements the Discrete Fourier Transform
        Tips : If you use pyfft to perform fft, you should copy the input_array sometime. Becuase
        the input_array may be overwite.
        """
        reciprocal_grid = self.grid.get_reciprocal()
        dim = np.shape(np.shape(self))[0]
        if dim == 3:
            self.rank = 1
        else:
            nr = self.rank, *reciprocal_grid.nr
        if self.rank == 1:
            griddata_3d = self.fft_object(self) * self.grid.dV
        else:
            griddata_3d = np.empty(nr, dtype='complex128')
            for i in range(self.rank):
                griddata_3d[i] = self.fft_object(self[i]) * self.grid.dV
        TimeData.End("FFT")
        # print('shape0', self.grid.nr, griddata_3d.shape, reciprocal_grid.nr)
        fft_data=ReciprocalField(
            grid=reciprocal_grid, memo=self.memo, rank=self.rank, griddata_3d=griddata_3d, cplx=self.cplx
        )
        if environ["SAVEFFT"] :
            self._fft_data = fft_data
            fft_data = self.fft_data
        return fft_data

    def get_value_at_points(self, points):
        """
        Only support for serial.
        points is in crystal coordinates
        """
        if self.spl_coeffs is None:
            self._calc_spline()
        for ipol in range(3):
            # restrict crystal coordinates to [0,1)
            points[:, ipol] = (points[:, ipol] % 1) * self.grid.nr[ipol] + self.spl_order
        values = ndimage.map_coordinates(self.spl_coeffs, [points[:, 0], points[:, 1], points[:, 2]], mode="wrap")
        return values

    def get_values_flatarray(self, pad=0, order="F"):
        """
        Only support for serial.
        """
        if pad > 0:
            nr0 = self.shape
            p = []
            for i in nr0:
                if i > 1:
                    p.append([0, pad])
                else:
                    p.append([0, 0])
            vals = np.pad(self, p, mode="wrap")
        else:
            vals = np.asarray(self)
        nr = vals.shape
        nnr = 1
        for n in nr:
            nnr *= n
        return np.reshape(vals, nnr, order=order)

    def get_3dinterpolation(self, nr_new):
        """
        Only support for serial.
        Interpolates the values of the function on a cell with a different number
        of points, and returns a new Grid_Function_Base object.
        """
        if self.rank > 1:
            raise Exception("get_3dinterpolation is only implemented for scalar fields")

        if self.spl_coeffs is None:
            self._calc_spline()
        x = np.linspace(0, 1, nr_new[0], endpoint=False) * self.grid.nr[0] + self.spl_order
        y = np.linspace(0, 1, nr_new[1], endpoint=False) * self.grid.nr[1] + self.spl_order
        z = np.linspace(0, 1, nr_new[2], endpoint=False) * self.grid.nr[2] + self.spl_order
        X, Y, Z = np.meshgrid(x, y, z, indexing="ij")
        new_values = ndimage.map_coordinates(self.spl_coeffs, [X, Y, Z], mode="wrap")
        new_lattice = self.grid.lattice  # *LEN_CONV["Bohr"][self.grid.units]
        new_grid = DirectGrid(new_lattice, nr_new, units=self.grid.units)
        return DirectField(new_grid, self.memo, griddata_3d=new_values)

    def get_3dinterpolation_map(self, nr_new):
        """
        Only support for serial.
        Interpolates the values of the function on a cell with a different number
        of points, and returns a new Grid_Function_Base object.
        """
        if self.rank > 1:
            raise Exception("get_3dinterpolation is only implemented for scalar fields")

        x = np.linspace(0, 1, nr_new[0], endpoint=False) * self.grid.nr[0]
        y = np.linspace(0, 1, nr_new[1], endpoint=False) * self.grid.nr[1]
        z = np.linspace(0, 1, nr_new[2], endpoint=False) * self.grid.nr[2]
        X, Y, Z = np.meshgrid(x, y, z, indexing="ij")
        new_values = ndimage.map_coordinates(self[0], (X, Y, Z), mode="wrap")
        new_lattice = self.grid.lattice  # *LEN_CONV["Bohr"][self.grid.units]
        new_grid = DirectGrid(new_lattice, nr_new, units=self.grid.units)
        return DirectField(new_grid, self.memo, griddata_3d=new_values)

    def get_cut(self, r0, r1=None, r2=None, origin=None, center=None, nr=10, basis = 'Crystal'):
        """
        Only support for serial.
        general routine to get the arbitrary cuts of a Grid_Function_Base object in 1,2,
        or 3 dimensions. spline interpolation will be used.
            r0 = first vector (always required)
            r1 = second vector (required for 2D and 3D cuts)
            r2 = third vector (required for 3D cuts)
            origin = origin of the cut (don't specify center)
            center = center of the cut (don't specify origin)
            nr[i] = number points to discretize each direction ; i = 0,1,2
        r0, r1, r2, origin, center are instances of Coord
        """
        if not isinstance(r0, Coord): r0 = Coord(r0, self.grid, basis = basis).to_cart()
        if not isinstance(r1, (Coord, type(None))): r1 = Coord(r1, self.grid, basis = basis).to_cart()
        if not isinstance(r2, (Coord, type(None))): r2 = Coord(r2, self.grid, basis = basis).to_cart()
        if not isinstance(origin, (Coord, type(None))): origin = Coord(origin, self.grid, basis = basis).to_cart()
        if not isinstance(center, (Coord, type(None))): center = Coord(center, self.grid, basis = basis).to_cart()

        if self.rank > 1:
            raise Exception("get_cut is only implemented for scalar fields")

        span = 1

        do_center = False
        if origin is None and center is None:
            raise AttributeError("Specify either origin or center")
        elif origin is not None and center is not None:
            warnings.warn("Specified both origin and center, center will be ignored", DeprecationWarning)
        elif center is not None:
            do_center = True

        if do_center:
            x0 = center.to_crys()
        else:
            x0 = origin.to_crys()

        r0 = r0.to_crys()
        if do_center:
            x0 = x0 - 0.5 * r0

        if r1 is not None:
            r1 = r1.to_crys()
            if do_center:
                x0 = x0 - 0.5 * r1
            span += 1
            if r2 is not None:
                r2 = r2.to_crys()
                if do_center:
                    x0 = x0 - 0.5 * r2
                span += 1
        nrx = np.ones(3, dtype=int)
        if isinstance(nr, (np.ndarray, list, tuple)):
            nrx[0:span] = np.asarray(nr, dtype=int)
        # elif isinstance(nr, (int, float)):
        else:
            nrx[0:span] = nr

        dr = np.zeros((3, 3), dtype=float)
        dr[0, :] = (r0) / nrx[0]
        if span > 1:
            dr[1, :] = (r1) / nrx[1]
            if span == 3:
                dr[2, :] = (r2) / nrx[2]
        axis = []
        for ipol in range(3):
            axis.append(np.zeros((nrx[ipol], 3)))
            for ir in range(nrx[ipol]):
                axis[ipol][ir, :] = ir * dr[ipol]

        # points = np.zeros((nrx[0], nrx[1], nrx[2], 3))
        # for i in range(nrx[0]):
        # for j in range(nrx[1]):
        # for k in range(nrx[2]):
        # points[i, j, k, :] = x0 + axis[0][i, :] + axis[1][j, :] + axis[2][k, :]
        points = axis[0].reshape((nrx[0], 1, 1, 3)) + axis[1].reshape((1, nrx[1], 1, 3)) + axis[2].reshape((1, 1, nrx[2], 3))
        points += x0[:]

        a, b, c = nrx[0], nrx[1], nrx[2]
        points = points.reshape((nrx[0] * nrx[1] * nrx[2], 3))

        values = self.get_value_at_points(points)

        # generate a new grid (possibly 1D/2D/3D)
        origin = x0.to_cart()
        at = np.identity(3)
        v0 = r0.to_cart()
        v1 = np.zeros(3)
        v2 = np.zeros(3)
        # We still need to define 3 lattice vectors even if the plot is in 1D/2D
        # Here we ensure the 'ficticious' vectors are orthonormal to the actual ones
        # so that units of length/area are correct.
        if span == 1:
            for i in range(3):
                if abs(v0[i]) > 1e-4:
                    j = i - 1
                    v1[j] = v0[i]
                    v1[i] = -v0[j]
                    v1 = v1 / np.sqrt(np.dot(v1, v1))
                    break
            v2 = np.cross(v0, v1)
            v2 = v2 / np.sqrt(np.dot(v2, v2))
        elif span == 2:
            v1 = r1.to_cart()
            v2 = np.cross(v0, v1)
            v2 = v2 / np.sqrt(np.dot(v2, v2))
        elif span == 3:
            v1 = r1.to_cart()
            v2 = r2.to_cart()
        at[:, 0] = v0
        at[:, 1] = v1
        at[:, 2] = v2

        cut_grid = DirectGrid(lattice=at, nr=nrx, origin=origin, units=x0.cell.units)

        if span == 1:
            values = values.reshape((a,))
        elif span == 2:
            values = values.reshape((a, b))
        elif span == 3:
            values = values.reshape((a, b, c))

        return DirectField(grid=cut_grid, memo=self.memo, griddata_3d=values)

    def para_current(self, sigma=0.025):
        """
        Calculate <\psi|i\nabla|psi>
        """
        reciprocal_self = self.fft()
        reciprocal_self_conj = np.conj(self).fft()
        nr = 3, *reciprocal_self.grid.nr
        j_p = np.empty(nr, dtype='complex128')
        j_p = (
            reciprocal_self.grid.g
            * (- reciprocal_self * reciprocal_self_conj)
            * np.exp(-reciprocal_self.grid.gg * (sigma / 2.0) ** 2)
        )
        j_p = ReciprocalField(grid=self.grid.get_reciprocal(), rank=3, griddata_3d=j_p)
        return j_p.integral()

    @property
    def N(self):
        if self._N is None:
            self._N = self.integral()
        return self._N

    @property
    def cplx(self):
        return self._cplx

    @cplx.setter
    def cplx(self, value):
        self._cplx = value
        if self._cplx:
            self.grid.full = True
            self.grid.cplx = True

    def repeat(self, reps=1):
        reps = np.ones(3, dtype='int')*reps
        data = np.tile(np.array(self), reps)
        grid = self.grid.repeat(reps)
        results = self.__class__(grid=grid, rank=self.rank, griddata_3d=data, cplx=self.cplx, fft_data=None)
        return results

    def gather(self, grid = None, out = None):
        if out is None :
            value = self.grid.gather(self)
            if self.grid.mp.rank == 0 :
                if grid is None :
                    grid = DirectGrid(self.grid.lattice, self.grid.nrR, units=self.grid.units, full=self.grid.full)
                value = self.__class__(grid=grid, rank=self.rank, griddata_3d=value, cplx=self.cplx, fft_data=None)
        else :
            value = self.grid.gather(self, out = out)
        return value

    def __scatter(self, grid, data = None):
        pass
        if data is None :
            if self.grid.mp.is_mpi :
                data = self.grid.gather(self)
            else :
                data = self
        value = grid.scatter(data)
        value = self.__class__(grid=grid, rank=self.rank, griddata_3d=value, cplx=self.cplx, fft_data=None)
        return value


class ReciprocalField(BaseField):
    def __new__(cls, grid, memo="", rank=1, griddata_F=None, griddata_C=None, griddata_3d=None, cplx=False, fft_data = None):
        if not isinstance(grid, ReciprocalGrid):
            raise TypeError("the grid argument is not an instance of ReciprocalGrid")
        if griddata_F is None and griddata_C is None and griddata_3d is None :
            griddata_3d = np.zeros(grid.nr, dtype=np.complex128)
        obj = super().__new__(
            cls, grid, memo="", rank=rank, griddata_F=griddata_F, griddata_C=griddata_C, griddata_3d=griddata_3d, fft_data = fft_data
        )
        obj.spl_coeffs = None
        obj._cplx = cplx
        if obj.mp.is_mpi :
            from dftpy.mpi.mp_mpi4py import mpi_ifft
            obj.ifft_object = mpi_ifft(obj.grid)
        elif not obj._cplx and np.all(obj.grid.nrG == obj.grid.nrR):  # Can only use numpy.fft
            obj.ifft_object = np.fft.ifftn
            # if environ["FFTLIB"] != 'numpy' :
            # print('!WARN : For full G-space, you can only use numpy.fft.\n So here we reset the FFT as numpy.fft.')
        elif environ["FFTLIB"] == "pyfftw":
            obj.ifft_object = PYifft(obj.grid, obj._cplx)
        elif environ["FFTLIB"] == "numpy":
            if obj._cplx:
                obj.ifft_object = np.fft.ifftn
            else:
                obj.ifft_object = np.fft.irfftn
        else :
            obj.ifft_object = np.fft.ifftn
        return obj

    def __array_finalize__(self, obj):
        # Restore attributes when we are taking a slice
        if obj is None:
            return
        super().__array_finalize__(obj)
        if isinstance(obj, (ReciprocalField)):
            self.ifft_object = obj.ifft_object
            self.cplx = obj.cplx
        self.spl_coeffs = None

    # def __array_wrap__(self,obj,context=None):
    #    '''wrap it up'''
    #    b = np.ndarray.__array_wrap__(self, obj, context)
    #    #b.rank = self.rank * obj.rank
    #    rank = 1
    #    a=np.shape(np.shape(self))[0]
    #    if a == 4:
    #        rank = np.shape(self)[3]
    #    nr = *self.grid.nrR, self.rank
    #    b = np.reshape(b,nr)
    #    return ReciprocalField(grid=self.grid,rank=rank,griddata_3d=b)

    # def __mul__(self, other):
    # return np.multiply(self,other)
    # try:
    # prod = np.multiply(self, other)
    # except:
    # s_sh = np.shape(self)
    # o_sh = np.shape(other)
    # nr = self.grid.nrR
    # a = np.reshape(self, nr)
    # b = np.reshape(other, nr)
    # prod = ReciprocalField(grid=self.grid, rank=self.rank, griddata_3d=np.multiply(a, b))
    # return prod

    # if np.sum(o_sh) == 1: return np.multiply(self,other)
    # if s_sh != o_sh:
    #    nr = self.grid.nrR
    #    a=np.reshape(self,nr)
    #    b=np.reshape(other,nr)
    #    return ReciprocalField(grid=self.grid,rank=self.rank,griddata_3d=np.multiply(a,b))
    # else:
    #    return np.multiply(self,other)
    # if flag is not None:
    #    s_npol = 1
    #    o_npol = 1
    #    if np.sum(np.shape(s_sh)) == 4: s_npol = s_sh[3]
    #    if np.sum(np.shape(o_sh)) == 4: o_npol = s_sh[3]
    #    prod = np.empty((s_sh[0:-1],s_pol*o_pol))
    #    for i_pol in np.arange(s_npol):
    #        for j_pol in np.arange(o_npol):
    #            prod[o_pol*i_pol+j_pol] = self[i_pol]*other[o_pol]
    #    return ReciprocalField(grid=self.grid,rank=s_pol*o_pol,griddata_3d=prod)
    # else:
    #    return self*other

    def integral(self):
        """ Returns the integral of self """
        if self.rank == 1:
            return self.mp.einsum("ijk->", self) * self.grid.dV * self.grid.nnrG / (2.0 * np.pi) ** 3
        else:
            return self.mp.einsum("lijk->l", self) * self.grid.dV * self.grid.nnrG / (2.0 * np.pi) ** 3

    def ifft(self, check_real=False, force_real=False):
        """
        Implements the Inverse Discrete Fourier Transform
        """
        # if self.fft_data is not None :
            # return self.fft_data
        TimeData.Begin("InvFFT")
        direct_grid = self.grid.get_direct()
        nr = self.rank, *direct_grid.nr
        if self.rank == 1:
            if environ["FFTLIB"] == "numpy":
                griddata_3d = self.ifft_object(self, s=self.grid.nrR) / direct_grid.dV
            else:
                griddata_3d = self.ifft_object(self) / direct_grid.dV
        else:
            if self.cplx or np.all(self.grid.nrG == self.grid.nrR):  # Can only use numpy.fft
                griddata_3d = np.empty(nr, dtype="complex128")
            else:
                griddata_3d = np.empty(nr)
            for i in range(self.rank):
                griddata_3d[i] = self.ifft_object(self[i]) / direct_grid.dV
        if check_real:
            if np.isclose(np.imag(griddata_3d), 0.0, atol=1.0e-16).all():
                griddata_3d = np.real(griddata_3d)
        if force_real:
            griddata_3d = np.real(griddata_3d)
        TimeData.End("InvFFT")
        if environ["SAVEFFT"] :
            fft_data=DirectField(grid=direct_grid, memo=self.memo, rank=self.rank, griddata_3d=griddata_3d, cplx=self.cplx, fft_data=self)
        else :
            fft_data=DirectField(grid=direct_grid, memo=self.memo, rank=self.rank, griddata_3d=griddata_3d, cplx=self.cplx)
        # self._fft_data = fft_data
        # return self.fft_data
        return fft_data

    @property
    def cplx(self):
        return self._cplx

    @cplx.setter
    def cplx(self, value):
        self._cplx = value
        if self._cplx and not self.grid.full :
            self.grid.full = True<|MERGE_RESOLUTION|>--- conflicted
+++ resolved
@@ -320,17 +320,10 @@
             raise Exception("Incorrect flag")
 
     def laplacian(self, check_real = False, force_real = False, sigma = 0.025):
-<<<<<<< HEAD
         reciprocal_self = self.fft()
         gg = reciprocal_self.grid.gg
-        if sigma is None :
+        if sigma is None or sigma == 0:
             reciprocal_self = -reciprocal_self.grid.gg*reciprocal_self
-=======
-        self_fft = self.fft()
-        gg = self_fft.grid.gg
-        if sigma is None or sigma == 0:
-            self_fft = -self_fft.grid.gg*self_fft
->>>>>>> 92478554
         else :
             reciprocal_self = -gg*reciprocal_self*np.exp(-gg*(sigma*sigma)/4.0)
         return reciprocal_self.ifft(check_real = check_real, force_real = force_real)
