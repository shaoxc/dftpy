import numpy as np
import copy
from dftpy.constants import ENERGY_CONV, LEN_CONV


def DefaultOption(dicts=None):
    JOB = {'task': 'Optdensity', 'calctype': 'Energy'}

    PATH = {
        'pppath': '',
        'cellpath': '',
    }

    MATH = {
        'linearii': True,
        'linearie': True,
        'twostep': False,
        'multistep': 1,
        'reuse': True,
    }

    PP = {}

    CELL = {
        'cellfile': 'POSCAR',
        'elename': 'Al',
        'zval': None,
        'format': None,
    }

    GRID = {
<<<<<<< HEAD
        'ecut': 600,
        'spacing': None,
        'gfull': False,
        'nr': None,
    }
=======
            'ecut'           : 600,
            'spacing'        : None,
            'gfull'          : False,
            'nr'             : None,
            }
>>>>>>> cbfb2035

    DENSITY = {
        'densityini': 'HEG',
        'densityfile': None,
        'densityoutput': None,
    }

    EXC = {
        'xc': 'LDA',
        'x_str': 'lda_x',
        'c_str': 'lda_c_pz',
    }

    KEDF = {
        'kedf': 'WT',
        'x': 1.0,
        'y': 1.0,
        'alpha': 5.0 / 6.0,
        'beta': 5.0 / 6.0,
        'sigma': 0.025,
        'nsp': None,  # The number of spline
        'interp': 'hermite',
        'kerneltype': 'WT',
        'symmetrization': None,
        'lumpfactor': None,  # factor for MGP
        'neta': 50000,
        'etamax': 50.0,
        'order': 3,
        'ratio': 1.2,
        'maxpoints': 1000,
        'delta': None,  # The gap of spline
        'fd': 0,
        'kdd': 3,  # kernel density denpendent
        'rho0': None,
        'k_str': 'gga_k_revapbe'
    }

    OUTPUT = {
        'time': True,
        'stress': True,
    }

    OPT = {
        'method': 'CG-HS',
        'algorithm':
        'EMM',  # Residual minimization method or Energy minimization method
        'vector': 'Orthogonalization',  # or Scaling
        'c1': 1e-4,
        'c2': 2e-1,
        'maxls': 10,
        'econv': 1e-6,  # Energy Convergence (a.u./atom)
        'maxfun':
        50,  # For TN method, it's the max steps for searching direction
        'maxiter': 100,  # The max steps for optimization
        'xtol': 1e-12,
        'h0': 1.0,  # for LBFGS
    }

    PROPAGATOR = {
            'order'          : 20,
            'linearsolver'   : 'bicgstab',
            'tol'            : 1e-10,
            'maxiter'        : 100,
            'sigma'          : 0.025
    }

    TD = {
            'outfile'        : 'td_out',
            'int_t'          : 1e-3,
            'tmax'           : 1.0,
            'order'          : 1,
            'direc'          : 0,
    }

    conf = {
<<<<<<< HEAD
        'JOB': JOB,
        'PATH': PATH,
        'MATH': MATH,
        'PP': PP,
        'KEDF': KEDF,
        'CELL': CELL,
        'GRID': GRID,
        'EXC': EXC,
        'KEDF': KEDF,
        'OPT': OPT,
        'DENSITY': DENSITY,
        'OUTPUT': OUTPUT
    }

    for section in conf:
        for key in conf[section]:
=======
            'JOB'     : JOB,
            'PATH'    : PATH,
            'MATH'    : MATH,
            'PP'      : PP,
            'KEDF'    : KEDF ,
            'CELL'    : CELL,
            'GRID'    : GRID,
            'EXC'     : EXC,
            'KEDF'    : KEDF,
            'OPT'     : OPT,
            'DENSITY' : DENSITY,
            'OUTPUT'  : OUTPUT,
            'PROPAGATOR' : PROPAGATOR,
            'TD'      : TD
            }

    for section in conf :
        for key in conf[section] :
>>>>>>> cbfb2035
            conf[section][key] = str(conf[section][key])
    return conf


def OptionFormat(config):
    conf = copy.deepcopy(config)
    for section in conf:
        for key in conf[section]:
            if conf[section][key] == 'None':
                conf[section][key] = None

    def bools(strings):
        s = strings.lower()[0]
        if s == 'n' or s == 'f' or s == '0':
            return False
        else:
            return True

    conf['JOB']['task'] = conf['JOB']['task'].capitalize()
    conf['JOB']['calctype'] = [
        s.capitalize() for s in conf['JOB']['calctype'].split()
    ]

    conf['MATH']['linearii'] = bools(conf['MATH']['linearii'])
    conf['MATH']['linearie'] = bools(conf['MATH']['linearie'])
    conf['MATH']['twostep'] = bools(conf['MATH']['twostep'])
    conf['MATH']['multistep'] = int(conf['MATH']['multistep'])
    if conf['MATH']['twostep']:
        conf['MATH']['multistep'] = 2
    conf['MATH']['reuse'] = bools(conf['MATH']['reuse'])

    conf['KEDF']['x'] = float(eval(conf['KEDF']['x']))
    conf['KEDF']['y'] = float(eval(conf['KEDF']['y']))
    conf['KEDF']['alpha'] = float(eval(conf['KEDF']['alpha']))
    conf['KEDF']['beta'] = float(eval(conf['KEDF']['beta']))
    conf['KEDF']['Sigma'] = float(eval(conf['KEDF']['sigma']))
    conf['KEDF']['etamax'] = float(eval(conf['KEDF']['etamax']))
    conf['KEDF']['neta'] = int(conf['KEDF']['neta'])
    conf['KEDF']['order'] = int(conf['KEDF']['order'])
    conf['KEDF']['maxpoints'] = int(conf['KEDF']['maxpoints'])
    conf['KEDF']['ratio'] = float(eval(conf['KEDF']['ratio']))
    conf['KEDF']['fd'] = int(conf['KEDF']['fd'])
    conf['KEDF']['kdd'] = int(conf['KEDF']['kdd'])
    if conf['KEDF']['rho0']:
        conf['KEDF']['rho0'] = float(eval(conf['KEDF']['rho0']))
    if conf['KEDF']['nsp']:
        conf['KEDF']['nsp'] = int(conf['KEDF']['nsp'])
    if conf['KEDF']['delta']:
        conf['KEDF']['delta'] = float(eval(conf['KEDF']['delta']))
    if conf['KEDF']['lumpfactor']:
        l = conf['KEDF']['lumpfactor'].split()
        if len(l) > 1:
            lump = [float(eval(item)) for item in l]
        else:
            lump = float(eval(l[0]))
        conf['KEDF']['lumpfactor'] = lump

    conf['GRID']['gfull'] = bools(conf['GRID']['gfull'])
    # conf['GRID']['spacing']        = float(eval(conf['GRID']['spacing']))
<<<<<<< HEAD
    if conf['GRID']['nr']:
        conf['GRID']['nr'] = list(map(int, conf['GRID']['nr'].split()))

    if conf['CELL']['elename']:
        conf['CELL']['elename'] = [
            s.capitalize() for s in conf['CELL']['elename'].split()
        ]
    if conf['CELL']['zval']:
        conf['CELL']['zval'] = list(map(float, conf['CELL']['zval'].split()))

    conf['OPT']['c1'] = float(conf['OPT']['c1'])
    conf['OPT']['c2'] = float(conf['OPT']['c2'])
    conf['OPT']['econv'] = float(eval(conf['OPT']['econv']))
    conf['OPT']['maxls'] = int(conf['OPT']['maxls'])
    conf['OPT']['maxfun'] = int(conf['OPT']['maxfun'])
    conf['OPT']['maxiter'] = int(conf['OPT']['maxiter'])
    conf['OPT']['xtol'] = float(eval(conf['OPT']['xtol']))
    conf['OPT']['h0'] = float(eval(conf['OPT']['h0']))

    conf['OUTPUT']['time'] = bools(conf['OUTPUT']['time'])
    conf['OUTPUT']['stress'] = bools(conf['OUTPUT']['stress'])
=======
    if conf['GRID']['nr'] :
        conf['GRID']['nr']         = list(map(int,conf['GRID']['nr'].split()))

    if conf['CELL']['elename'] :
        conf['CELL']['elename']    = [s.capitalize() for s in conf['CELL']['elename'].split()]
    if conf['CELL']['zval'] :
        conf['CELL']['zval']       = list(map(float,conf['CELL']['zval'].split()))

    conf['OPT']['c1']              = float(conf['OPT']['c1'])
    conf['OPT']['c2']              = float(conf['OPT']['c2'])
    conf['OPT']['econv']           = float(eval(conf['OPT']['econv']))
    conf['OPT']['maxls']           = int(conf['OPT']['maxls'])
    conf['OPT']['maxfun']          = int(conf['OPT']['maxfun'])
    conf['OPT']['maxiter']         = int(conf['OPT']['maxiter'])
    conf['OPT']['xtol']            = float(eval(conf['OPT']['xtol']))
    conf['OPT']['h0']              = float(eval(conf['OPT']['h0']))

    conf['OUTPUT']['time']         = bools(conf['OUTPUT']['time'])
    conf['OUTPUT']['stress']       = bools(conf['OUTPUT']['stress'])

    conf['PROPAGATOR']['order']    = int(conf['PROPAGATOR']['order'])
    conf['PROPAGATOR']['tol']      = float(conf['PROPAGATOR']['tol'])
    conf['PROPAGATOR']['maxiter']  = int(conf['PROPAGATOR']['maxiter'])
    conf['PROPAGATOR']['sigma']    = float(conf['PROPAGATOR']['sigma'])

    conf['TD']['int_t']            = float(conf['TD']['int_t'])
    conf['TD']['tmax']             = float(conf['TD']['tmax'])
    conf['TD']['order']            = int(conf['TD']['order'])
    if conf['TD']['direc']:
        if conf['TD']['direc'] == 'x':
            conf['TD']['direc'] = 0
        elif conf['TD']['direc'] == 'y':
            conf['TD']['direc'] = 1
        elif conf['TD']['direc'] == 'z':
            conf['TD']['direc'] = 2
        else:
            conf['TD']['direc']    = int(conf['TD']['direc'])

>>>>>>> cbfb2035
    ############################## Conversion of units  ##############################
    '''
    Ecut = pi^2/(2 * h^2)
    Ref : Briggs, E. L., D. J. Sullivan, and J. Bernholc. "Real-space multigrid-based approach to large-scale electronic structure calculations." Physical Review B 54.20 (1996): 14362.
    '''
    if conf['GRID'][
            'spacing']:  # Here units are : spacing (Angstrom),  ecut (eV), same as input.
        conf['GRID']['spacing'] = float(eval(conf['GRID']['spacing']))
        conf['GRID']['ecut'] = np.pi**2 / (
            2 * conf['GRID']['spacing']**
            2) * ENERGY_CONV['Hartree']['eV'] / LEN_CONV['Angstrom']['Bohr']**2
    else:
        conf['GRID']['ecut'] = float(eval(conf['GRID']['ecut']))
        conf['GRID']['spacing'] = np.sqrt(
            np.pi**2 / conf['GRID']['ecut'] * 0.5 /
            ENERGY_CONV['eV']['Hartree']) * LEN_CONV['Bohr']['Angstrom']

    for key in conf['PP']:
        conf['PP'][key.capitalize()] = conf['PP'][key]

    return conf<|MERGE_RESOLUTION|>--- conflicted
+++ resolved
@@ -29,19 +29,11 @@
     }
 
     GRID = {
-<<<<<<< HEAD
         'ecut': 600,
         'spacing': None,
         'gfull': False,
         'nr': None,
     }
-=======
-            'ecut'           : 600,
-            'spacing'        : None,
-            'gfull'          : False,
-            'nr'             : None,
-            }
->>>>>>> cbfb2035
 
     DENSITY = {
         'densityini': 'HEG',
@@ -117,24 +109,6 @@
     }
 
     conf = {
-<<<<<<< HEAD
-        'JOB': JOB,
-        'PATH': PATH,
-        'MATH': MATH,
-        'PP': PP,
-        'KEDF': KEDF,
-        'CELL': CELL,
-        'GRID': GRID,
-        'EXC': EXC,
-        'KEDF': KEDF,
-        'OPT': OPT,
-        'DENSITY': DENSITY,
-        'OUTPUT': OUTPUT
-    }
-
-    for section in conf:
-        for key in conf[section]:
-=======
             'JOB'     : JOB,
             'PATH'    : PATH,
             'MATH'    : MATH,
@@ -153,7 +127,6 @@
 
     for section in conf :
         for key in conf[section] :
->>>>>>> cbfb2035
             conf[section][key] = str(conf[section][key])
     return conf
 
@@ -213,7 +186,6 @@
 
     conf['GRID']['gfull'] = bools(conf['GRID']['gfull'])
     # conf['GRID']['spacing']        = float(eval(conf['GRID']['spacing']))
-<<<<<<< HEAD
     if conf['GRID']['nr']:
         conf['GRID']['nr'] = list(map(int, conf['GRID']['nr'].split()))
 
@@ -235,46 +207,6 @@
 
     conf['OUTPUT']['time'] = bools(conf['OUTPUT']['time'])
     conf['OUTPUT']['stress'] = bools(conf['OUTPUT']['stress'])
-=======
-    if conf['GRID']['nr'] :
-        conf['GRID']['nr']         = list(map(int,conf['GRID']['nr'].split()))
-
-    if conf['CELL']['elename'] :
-        conf['CELL']['elename']    = [s.capitalize() for s in conf['CELL']['elename'].split()]
-    if conf['CELL']['zval'] :
-        conf['CELL']['zval']       = list(map(float,conf['CELL']['zval'].split()))
-
-    conf['OPT']['c1']              = float(conf['OPT']['c1'])
-    conf['OPT']['c2']              = float(conf['OPT']['c2'])
-    conf['OPT']['econv']           = float(eval(conf['OPT']['econv']))
-    conf['OPT']['maxls']           = int(conf['OPT']['maxls'])
-    conf['OPT']['maxfun']          = int(conf['OPT']['maxfun'])
-    conf['OPT']['maxiter']         = int(conf['OPT']['maxiter'])
-    conf['OPT']['xtol']            = float(eval(conf['OPT']['xtol']))
-    conf['OPT']['h0']              = float(eval(conf['OPT']['h0']))
-
-    conf['OUTPUT']['time']         = bools(conf['OUTPUT']['time'])
-    conf['OUTPUT']['stress']       = bools(conf['OUTPUT']['stress'])
-
-    conf['PROPAGATOR']['order']    = int(conf['PROPAGATOR']['order'])
-    conf['PROPAGATOR']['tol']      = float(conf['PROPAGATOR']['tol'])
-    conf['PROPAGATOR']['maxiter']  = int(conf['PROPAGATOR']['maxiter'])
-    conf['PROPAGATOR']['sigma']    = float(conf['PROPAGATOR']['sigma'])
-
-    conf['TD']['int_t']            = float(conf['TD']['int_t'])
-    conf['TD']['tmax']             = float(conf['TD']['tmax'])
-    conf['TD']['order']            = int(conf['TD']['order'])
-    if conf['TD']['direc']:
-        if conf['TD']['direc'] == 'x':
-            conf['TD']['direc'] = 0
-        elif conf['TD']['direc'] == 'y':
-            conf['TD']['direc'] = 1
-        elif conf['TD']['direc'] == 'z':
-            conf['TD']['direc'] = 2
-        else:
-            conf['TD']['direc']    = int(conf['TD']['direc'])
-
->>>>>>> cbfb2035
     ############################## Conversion of units  ##############################
     '''
     Ecut = pi^2/(2 * h^2)
