{
  "JOB": {
    "task": {
      "type": "cstr",
      "default": "Optdensity",
      "comment": "The task to be performed.",
      "options": "Optdensity, Calculation, Propagate, Casida, Diagonalize, Inversion"
    },
    "calctype": {
      "type": "cstrlist",
      "default": "Energy",
      "comment": "The property to be calculated.",
      "options": "Energy, Potential, Both, Force, Stress"
    }
  },
  "PATH": {
    "pppath": {
      "type": "str",
      "default": "./"
    },
    "cellpath": {
      "type": "str",
      "default": "./"
    }
  },
  "MATH": {
    "linearii": {
      "type": "bool",
      "default": true
    },
    "linearie": {
      "type": "bool",
      "default": true
    },
    "twostep": {
      "type": "bool",
      "default": false
    },
    "multistep": {
      "type": "int",
      "default": 1
    },
    "reuse": {
      "type": "bool",
      "default": true
    }
  },
  "PP": {},
  "CELL": {
    "cellfile": {
      "type": "str",
      "default": "POSCAR"
    },
    "elename": {
      "type": "cstrlist",
      "default": "Al"
    },
    "zval": {
      "type": "floatlist",
      "default": null
    },
    "format": {
      "type": "str",
      "default": null
    }
  },
  "GRID": {
    "ecut": {
      "type": "float",
      "default": 600, 
      "unit": "Angstrom"
    },
    "spacing": {
      "type": "float",
      "default": null,
      "unit": "eV"
    },
    "gfull": {
      "type": "bool",
      "default": false
    },
    "nr": {
      "type": "intlist",
      "default": null
    },
    "maxprime": {
      "type": "int",
      "default": 13
    },
    "scale": {
      "type": "float",
      "default": 0.99
    },
    "cplx": {
      "type": "bool",
      "default": false
    }
  },
  "DENSITY": {
    "nspin": {
      "type": "int",
      "default": 1
    },
    "magmom": {
      "type": "float",
      "default": 0
    },
    "densityini": {
      "type": "str",
      "default": "HEG"
    },
    "densityfile": {
      "type": "str",
      "default": null
    },
    "densityoutput": {
      "type": "str",
      "default": null
    }
  },
  "EXC": {
    "xc": {
      "type": "str",
      "default": "LDA"
    },
    "x_str": {
      "type": "str",
      "default": "lda_x"
    },
    "c_str": {
      "type": "str",
      "default": "lda_c_pz"
    }
  },
  "KEDF": {
    "kedf": {
      "type": "str",
      "default": "WT"
    },
    "x": {
      "type": "float",
      "default": 1
    },
    "y": {
      "type": "float",
      "default": 1
    },
    "alpha": {
      "type": "float",
      "default": 0.8333333333333333
    },
    "beta": {
      "type": "float",
      "default": 0.8333333333333333
    },
    "sigma": {
      "type": "float",
      "default": null
    },
    "nsp": {
      "type": "int",
      "default": null
    },
    "interp": {
      "type": "str",
      "default": "hermite"
    },
    "kerneltype": {
      "type": "str",
      "default": "WT"
    },
    "symmetrization": {
      "type": "str",
      "default": null
    },
    "lumpfactor": {
      "type": "floatlist",
      "default": null
    },
    "neta": {
      "type": "int",
      "default": 50000
    },
    "etamax": {
      "type": "float",
      "default": 50
    },
    "order": {
      "type": "int",
      "default": 3
    },
    "ratio": {
      "type": "float",
      "default": 1.2
    },
    "maxpoints": {
      "type": "int",
      "default": 1000
    },
    "delta": {
      "type": "float",
      "default": null,
      "comment": "The gap of spline"
    },
    "fd": {
      "type": "int",
      "default": 0
    },
    "kdd": {
      "type": "int",
      "default": 3,
      "comment": "kernel density denpendent"
    },
    "rho0": {
      "type": "float",
      "default": null
    },
    "k_str": {
      "type": "str",
      "default": "gga_k_revapbe"
    },
    "params": {
      "type": "floatlist",
      "default": null
    },
    "kfmin": {
      "type": "float",
      "default": null
    },
    "kfmax": {
      "type": "float",
      "default": null
    },
    "rhomax": {
      "type": "float",
      "default": null
    },
    "ldw": {
      "type": "float",
      "default": null
    }
  },
  "OUTPUT": {
    "time": {
      "type": "bool",
      "default": true
    },
    "stress": {
      "type": "bool",
      "default": true
    }
  },
  "OPT": {
    "method": {
      "type": "str",
      "default": "CG-HS"
    },
    "algorithm": {
      "type": "str",
      "default": "EMM",
      "comment": "Residual minimization method or Energy minimization method"
    },
    "vector": {
      "type": "str",
      "default": "Orthogonalization",
      "comment": "or Scaling"
    },
    "c1": {
      "type": "float",
      "default": 0.0001
    },
    "c2": {
      "type": "float",
      "default": 0.2
    },
    "maxls": {
      "type": "int",
      "default": 10
    },
    "econv": {
      "type": "float",
      "default": 1e-06,
      "comment": "Energy Convergence (a.u./atom)", 
      "unit": "a.u./atom"
    },
    "maxfun": {
      "type": "int",
      "default": 50,
      "comment": "For TN method, it's the max steps for searching direction"
    },
    "maxiter": {
      "type": "int",
      "default": 100,
      "comment": "The max steps for optimization"
    },
    "xtol": {
      "type": "float",
      "default": 1e-12
    },
    "h0": {
      "type": "float",
      "default": 1,
      "comment": "for LBFGS"
    }
  },
  "PROPAGATOR": {
    "type": {
      "type": "str",
      "default": "crank-nicolson",
      "comment": "The type of propagator.",
      "options": "crank-nicolson, taylor, rk4 (experimental)"
    },
    "order": {
      "type": "int",
      "default": 20,
      "comment": "The order used for the Taylor expansion propagator."
    },
    "linearsolver": {
      "type": "str",
      "default": "cg",
      "comment": "The linear solver used for the Crank-Nicolson propagator. The solvers with a name end with `_scipy` are from the `SciPy` package and should be used in serial calculations only. ",
      "options": "bicg, bicgstab, cg, bicg_scipy, bicgstab_scipy, cg_scipy, cgs_scipy, gmres_scipy, lgmres_scipy, minres_scipy, qmr_scipy"
    },
    "tol": {
      "type": "float",
      "default": 1e-10,
      "comment": "The relative tolerance for the linear solver used for the Crank-Nicolson propagator."
    },
    "maxiter": {
      "type": "int",
      "default": 100,
      "comment": "The max amount of iteration steps for the linear solver used for the Crank-Nicolson propagator."
    },
    "atol": {
      "type": "float",
      "default": null,
      "comment": "The absolute tolerance for the linear solver used for the Crank-Nicolson propagator."
    }
  },
  "TD": {
    "outfile": {
      "type": "str",
      "default": "td_out",
      "comment": "The prefix of the output files."
    },
    "timestep": {
      "type": "float",
      "default": 0.001,
      "comment": "The time step in atomic units."
    },
    "tmax": {
      "type": "float",
      "default": 1,
      "comment": "The total amount of time in atomic units."
    },
    "max_pc": {
      "type": "int",
      "default": 1,
      "comment": "The max amount of the predictor-corrector steps."
    },
    "tol_pc": {
      "type": "float",
      "default": 1e-8,
      "comment": "The relative tolerance for the predictor-corrector."
    },
    "atol_pc": {
      "type": "float",
      "default": 1e-10,
      "comment": "The absolute tolerance for the predictor-corrector."
    },
    "direc": {
      "type": "direction",
      "default": 0,
      "comment": "The direction of the initial kick. 0, 1, 2 stands for x-, y-, z-direction, respectively.",
      "options": "0 or x, 1 or y, 2 or z"
    },
    "strength": {
      "type": "float",
      "default": 0.001,
      "comment": "The strength of the initial kick in atomic units."
    },
    "max_runtime": {
      "type": "float",
      "default": 0,
      "comment": "Max amount of running time in seconds before the program saves the intermediate result and quitting."
    },
    "restart": {
      "type": "bool",
      "default": false,
      "comment": "Restart the propagation from a previously saved intermediate result."
    },
<<<<<<< HEAD
    "correction": {
      "type": "bool",
      "default": false
    },
    "correct_potential": {
      "type": "str",
      "default": null
=======
    "vector_potential": {
      "type": "bool",
      "default": false,
      "comment": "If true, use vector potential for the initial kick."
>>>>>>> 3c03d66e
    }
  },
  "CASIDA": {
    "numeig": {
      "type": "int",
      "default": null,
      "comment": "Number of eigenstates used in constructing casida matrix."
    },
    "diagonalize": {
      "type": "bool",
      "default": true,
      "comment": "If true, diagonalize the Hamiltonian before construct the Casida matrix. If false, read the eigenstates from a saved file."
    },
    "tda": {
      "type": "bool",
      "default": false,
      "comment": "Use Tamm-Dancoff approximation."
    }
  },
  "NONADIABATIC": {
    "nonadiabatic": {
      "type": "str",
      "default": null,
      "comment": "Name of nonadiabatic Pauli potential."
    }
  },
  "INVERSION": {
    "rho_in": {
      "type": "str",
      "default": null,
      "comment": "Input file for the density."
    },
    "v_out": {
      "type": "str",
      "default": null,
      "comment": "Output file for the potential."
    }
  }
}<|MERGE_RESOLUTION|>--- conflicted
+++ resolved
@@ -389,7 +389,6 @@
       "default": false,
       "comment": "Restart the propagation from a previously saved intermediate result."
     },
-<<<<<<< HEAD
     "correction": {
       "type": "bool",
       "default": false
@@ -397,12 +396,11 @@
     "correct_potential": {
       "type": "str",
       "default": null
-=======
+    },
     "vector_potential": {
       "type": "bool",
       "default": false,
       "comment": "If true, use vector potential for the initial kick."
->>>>>>> 3c03d66e
     }
   },
   "CASIDA": {
