--- conflicted
+++ resolved
@@ -371,13 +371,8 @@
     "direc": {
       "type": "direction",
       "default": 0,
-<<<<<<< HEAD
       "comment": "The direction of the initial kick. 0, 1, 2 stands for x-, y-, z-direction, respectively.",
-      "options": "0, 1, 2, x, y, z"
-=======
-      "comment": "The direction of the initial kick.",
       "options": "0 or x, 1 or y, 2 or z"
->>>>>>> 7e157ec5
     },
     "strength": {
       "type": "float",
