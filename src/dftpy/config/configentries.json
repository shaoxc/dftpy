--- conflicted
+++ resolved
@@ -328,6 +328,10 @@
       "default": null,
       "comment": "The gap of spline"
     },
+    "fd": {
+      "type": "int",
+      "default": 0
+    },
     "kdd": {
       "type": "int",
       "default": 3,
@@ -561,7 +565,7 @@
       "type": "direction",
       "default": 0,
       "comment": "The direction of the initial kick.",
-      "options": "0 or x, 1 or y, 2 or z"
+      "opitions": "0 or x, 1 or y, 2 or z"
     },
     "strength": {
       "type": "float",
@@ -598,15 +602,11 @@
       "options": "",
       "comment": "Number of eigenstates used in constructing casida matrix."
     },
-    "diagonalize": {
+    "diagonize": {
       "type": "bool",
       "default": true,
-<<<<<<< HEAD
       "options": "True, False",
       "comment": "If true, diagonize the Hamiltonian before construct the Casida matrix. If false, read the eigenstates from a saved file."
-=======
-      "comment": "If true, diagonalize the Hamiltonian before construct the Casida matrix. If false, read the eigenstates from a saved file."
->>>>>>> 156019bb
     },
     "tda": {
       "type": "bool",
