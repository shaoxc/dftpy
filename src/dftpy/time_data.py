import time
from dftpy.mpi import sprint
from functools import wraps


class TimeObj(object):
    """
    """

    def __init__(self, **kwargs):
        self.reset(**kwargs)

    def reset(self, **kwargs):
        self.labels = []
        self.tic = {}
        self.toc = {}
        self.cost = {}
        self.number = {}

    def Begin(self, label):
        if label in self.tic:
            self.number[label] += 1
        else:
            self.labels.append(label)
            self.number[label] = 1
            self.cost[label] = 0.0

        self.tic[label] = time.time()

    def Time(self, label):
        if label not in self.tic:
            print('!WARN : You should call "Begin" before this label : {}'.format(label))
            t = 0
        else:
            t = time.time() - self.tic[label]
        return t

    def End(self, label):
        if label not in self.tic:
            print('!WARN : You should call "Begin" before this label : {}'.format(label))
            t = 0
        else:
            self.toc[label] = time.time()
            t = time.time() - self.tic[label]
            self.cost[label] += t
        return t

<<<<<<< HEAD
    def output(self, config=None, sort=0, comm=None):
=======
    def output(self, config=None, sort = 0, lprint = False, comm = None, **kwargs):
>>>>>>> e4b3d4cb
        """
        sort : Label(0), Cost(1), Number(2), Avg(3)
        """
        column = {
            'Label': 0,
            'Cost': 1,
            'Number': 2,
            'Avg': 3,
        }
        if sort in column:
            idx = column[sort]
        elif isinstance(sort, (int, float)):
            idx = int(sort)
            if idx < 0 or idx > 3:
                idx = 0
        else:
            idx = 0
<<<<<<< HEAD
        sprint(format("Time information", "-^80"), comm=comm)
        sprint("{:28s}{:24s}{:16s}{:24s}".format("Label", "Cost(s)", "Number", "Avg. Cost(s)"), comm=comm)
        lprint = False
        if config:
=======
        sprint(format("Time information", "-^80"), comm = comm)
        sprint("{:28s}{:24s}{:16s}{:24s}".format("Label", "Cost(s)", "Number", "Avg. Cost(s)"), comm = comm)
        if config :
>>>>>>> e4b3d4cb
            if isinstance(config, dict) and not config["OUTPUT"]["time"]:
                lprint = False
            else:
                lprint = True
        if lprint:
            info = []
            for key, cost in self.cost.items():
                if key == 'TOTAL': continue
                item = [key, cost, self.number[key], cost / self.number[key]]
                info.append(item)
            for item in sorted(info, key=lambda d: d[idx]):
                sprint("{:28s}{:<24.4f}{:<16d}{:<24.4f}".format(*item), comm=comm)
        key = "TOTAL"
        sprint("{:28s}{:<24.4f}{:<16d}{:<24.4f}".format(key, self.cost[key], self.number[key],
                                                        self.cost[key] / self.number[key]), comm=comm)
        # print(sorted(self.toc.keys()))


TimeData = TimeObj()


def timer(label: str):
    """
    A decorator times the function
    Parameters
    ----------
    label

    Returns
    -------

    """

    def decorator(function):
        @wraps(function)
        def wrapper(*args, **kwargs):
            TimeData.Begin(label)
            results = function(*args, **kwargs)
            TimeData.End(label)
            return results

        return wrapper

    return decorator<|MERGE_RESOLUTION|>--- conflicted
+++ resolved
@@ -45,11 +45,7 @@
             self.cost[label] += t
         return t
 
-<<<<<<< HEAD
-    def output(self, config=None, sort=0, comm=None):
-=======
-    def output(self, config=None, sort = 0, lprint = False, comm = None, **kwargs):
->>>>>>> e4b3d4cb
+    def output(self, config=None, sort=0, lprint=False, comm=None, **kwargs):
         """
         sort : Label(0), Cost(1), Number(2), Avg(3)
         """
@@ -67,16 +63,9 @@
                 idx = 0
         else:
             idx = 0
-<<<<<<< HEAD
         sprint(format("Time information", "-^80"), comm=comm)
         sprint("{:28s}{:24s}{:16s}{:24s}".format("Label", "Cost(s)", "Number", "Avg. Cost(s)"), comm=comm)
-        lprint = False
         if config:
-=======
-        sprint(format("Time information", "-^80"), comm = comm)
-        sprint("{:28s}{:24s}{:16s}{:24s}".format("Label", "Cost(s)", "Number", "Avg. Cost(s)"), comm = comm)
-        if config :
->>>>>>> e4b3d4cb
             if isinstance(config, dict) and not config["OUTPUT"]["time"]:
                 lprint = False
             else:
