import numpy as np
import os
from dftpy.mpi import sprint
from dftpy.optimization import Optimization
from dftpy.functional import Functional
from dftpy.functional.total_functional import TotalFunctional
from dftpy.constants import LEN_CONV, ENERGY_CONV, STRESS_CONV
from dftpy.formats.io import read_density, write, read_system
from dftpy.ewald import ewald
from dftpy.grid import DirectGrid
from dftpy.field import DirectField
from dftpy.math_utils import bestFFTsize, interpolation_3d
from dftpy.functional.functional_output import FunctionalOutput
from dftpy.functional.semilocal_xc import XCStress
from dftpy.functional.kedf import KEDFStress
from dftpy.functional.hartree import HartreeFunctionalStress
from dftpy.config.config import PrintConf, ReadConf
from dftpy.system import System
from dftpy.inverter import Inverter
from dftpy.properties import get_electrostatic_potential
from dftpy.utils import field2distrib


def ConfigParser(config, ions=None, rhoini=None, pseudo=None, grid=None, mp = None):
    if isinstance(config, dict):
        pass
    elif isinstance(config, str):
        # config is a file
        config = ReadConf(config)
        PrintConf(config)

    # check the input
    if grid is not None and config["MATH"]["multistep"] > 1:
        raise AttributeError("Given the 'grid', can't use 'multistep' method anymore.")

    if ions is None:
        struct = read_system(
            config["PATH"]["cellpath"] +os.sep+ config["CELL"]["cellfile"],
            format=config["CELL"]["format"],
            names=config["CELL"]["elename"],
        )
        ions = struct.ions
    else :
        struct = None
    lattice = ions.pos.cell.lattice
    metric = np.dot(lattice.T, lattice)
    if config["GRID"]["nr"] is not None:
        nr = np.asarray(config["GRID"]["nr"])
    elif struct is not None and struct.field is not None :
        nr = struct.field.grid.nr
        rhoini = struct.field
    else:
        # spacing = config['GRID']['spacing']
        spacing = config["GRID"]["spacing"] * LEN_CONV["Angstrom"]["Bohr"]
        nr = np.zeros(3, dtype="int32")
        for i in range(3):
            nr[i] = int(np.sqrt(metric[i, i]) / spacing)
        sprint("The initial grid size is ", nr)
        nproc = 1
        # nr0 = nr.copy()
        for i in range(3):
            # if i == 0 :
                # if mp is not None : nproc = mp.comm.size
            # else :
                # nr[i] *= nr[0]/nr0[0]
            nr[i] = bestFFTsize(nr[i], nproc=nproc, **config["GRID"])
    sprint("The final grid size is ", nr)
    nr2 = nr.copy()
    if config["MATH"]["multistep"] > 1:
        nr = nr2 // config["MATH"]["multistep"]
        sprint("MULTI-STEP: Perform first optimization step")
        sprint("Grid size of 1  step is ", nr)

    ############################## Grid  ##############################
    if grid is None:
<<<<<<< HEAD
        grid = DirectGrid(lattice=lattice, nr=nr, full=config["GRID"]["gfull"], cplx=config["GRID"]["cplx"], mp=mp)
=======
        grid = DirectGrid(lattice=lattice, nr=nr, units=None, full=config["GRID"]["gfull"], cplx=config["GRID"]["cplx"], mp=mp)
    if mp is None : mp = grid.mp
>>>>>>> 3b5bac79
    ############################## PSEUDO  ##############################
    PPlist = {}
    for key in config["PP"]:
        ele = key.capitalize()
        PPlist[ele] = config["PATH"]["pppath"] +os.sep+ config["PP"][key]
    optional_kwargs = {}
    optional_kwargs["PP_list"] = PPlist
    optional_kwargs["ions"] = ions
    optional_kwargs["PME"] = config["MATH"]["linearie"]
    if not ions.Zval:
        if config["CELL"]["zval"]:
            elename = config["CELL"]["elename"]
            zval = config["CELL"]["zval"]
            for ele, z in zip(elename, zval):
                ions.Zval[ele] = z

    linearie = config["MATH"]["linearie"]
    if pseudo is None:
        # PSEUDO = LocalPseudo(grid=grid, ions=ions, PP_list=PPlist, PME=linearie)
        PSEUDO = Functional(type ='PSEUDO', grid=grid, ions=ions, PP_list=PPlist, PME=linearie)
    else:
        PSEUDO = pseudo

        PSEUDO.restart(full=False)
        PSEUDO.grid = grid
        PSEUDO.ions = ions
    kedf_config = config["KEDF"].copy()
    if kedf_config.get('temperature', None):
        kedf_config['temperature'] *= ENERGY_CONV['eV']['Hartree']
    if kedf_config.get('temperature0', None):
        kedf_config['temperature0'] *= ENERGY_CONV['eV']['Hartree']
    KE = Functional(type="KEDF", name=config["KEDF"]["kedf"], **kedf_config)
    ############################## XC and Hartree ##############################
    HARTREE = Functional(type="HARTREE")
    XC = Functional(type="XC", name=config["EXC"]["xc"], **config["EXC"])
    if config["NONADIABATIC"]["nonadiabatic"] is None:
        DYNAMIC = None
    else:
        DYNAMIC = Functional(type="DYNAMIC", name=config["NONADIABATIC"]["nonadiabatic"], **config["NONADIABATIC"])
    E_v_Evaluator = TotalFunctional(KineticEnergyFunctional=KE, XCFunctional=XC, HARTREE=HARTREE, PSEUDO=PSEUDO,
                                DYNAMIC=DYNAMIC)
    ############################## Initial density ##############################
    nspin=config["DENSITY"]["nspin"]
    rho_ini = DirectField(grid=grid, rank=nspin)
    density = None
    root = 0
    if rhoini is not None:
        density = rhoini
    elif config["DENSITY"]["densityini"] == "HEG":
        charge_total = ions.ncharge
        rho_ini[:] = charge_total / ions.pos.cell.volume
        if nspin>1 : rho_ini[:] /= nspin
    elif config["DENSITY"]["densityini"] == "Read":
        density = []
        if mp.rank == root :
            density = read_density(config["DENSITY"]["densityfile"])

    if density is not None:
        field2distrib(density, rho_ini, root = root)
    # normalization the charge (e.g. the cell changed)
    charge_total = ions.ncharge
    rho_ini *= charge_total / np.sum(rho_ini.integral())
    ############################## add spin magmom ##############################
    if nspin > 1 :
        magmom = config["DENSITY"]["magmom"]
        for ip in range(nspin):
            rho_ini[ip] += 1.0/nspin *(-1)**ip * magmom/ ions.pos.cell.volume
    #-----------------------------------------------------------------------
    struct = System(ions, grid, name='density', field=rho_ini)
    # The last is a dictionary, which return some properties are used for different situations.
    others = {
        "struct": struct,
        "E_v_Evaluator": E_v_Evaluator,
        "nr2": nr2,
    }
    return config, others


def OptimizeDensityConf(config, struct, E_v_Evaluator, nr2 = None):
    ions = struct.ions
    rho_ini = struct.field
    grid = rho_ini.grid
    if hasattr(E_v_Evaluator, 'PSEUDO'):
        PSEUDO=E_v_Evaluator.PSEUDO
    nr = grid.nr
    charge_total = ions.ncharge
    if "Optdensity" in config["JOB"]["task"]:
        optimization_options = config["OPT"]
        optimization_options["econv"] *= ions.nat
        # if config['MATH']['twostep'] :
        # optimization_options["econv"] *= 10
        opt = Optimization(
            EnergyEvaluator=E_v_Evaluator,
            optimization_options=optimization_options,
            optimization_method=config["OPT"]["method"],
        )
        rho = opt.optimize_rho(guess_rho=rho_ini)
        # perform second step, dense grid
        # -----------------------------------------------------------------------
        for istep in range(2, config["MATH"]["multistep"] + 1):
            if istep == config["MATH"]["multistep"]:
                if nr2 is None :
                    nr2 = nr * 2
                nr = nr2
            else:
                nr = nr * 2
            sprint("#" * 80)
            sprint("MULTI-STEP: Perform %d optimization step" % istep)
            sprint("Grid size of %d" % istep, " step is ", nr)
<<<<<<< HEAD
            grid2 = DirectGrid(lattice=grid.lattice, nr=nr, full=config["GRID"]["gfull"], mp=grid.mp)
            rho_ini = interpolation_3d(rho, nr)
            rho_ini[rho_ini < 1e-12] = 1e-12
            rho_ini = DirectField(grid=grid2, griddata_3d=rho_ini, rank=1)
            rho_ini *= charge_total / (np.sum(rho_ini) * rho_ini.grid.dV)
=======
            grid2 = DirectGrid(lattice=grid.lattice, nr=nr, units=None, full=config["GRID"]["gfull"], mp=grid.mp)
            rho_ini = DirectField(grid=grid2, rank=rho.rank)
            field2distrib(rho, rho_ini, root = 0)
            rho_ini *= charge_total / (np.sum(rho_ini.integral()))
>>>>>>> 3b5bac79
            # ions.restart()
            if hasattr(E_v_Evaluator, 'PSEUDO'):
                PSEUDO=E_v_Evaluator.PSEUDO
                PSEUDO.restart(full=False, ions=PSEUDO.ions, grid=grid2)
            opt = Optimization(
                EnergyEvaluator=E_v_Evaluator,
                optimization_options=optimization_options,
                optimization_method=config["OPT"]["method"],
            )
            rho = opt.optimize_rho(guess_rho=rho_ini)
        optimization_options["econv"] /= ions.nat  # reset the value
    else:
        rho = rho_ini
    ############################## calctype  ##############################
    linearii = config["MATH"]["linearii"]
    linearie = config["MATH"]["linearie"]
    energypotential = {}
    forces = {}
    stress = {}
    sprint("-" * 80)
    if "Both" in config["JOB"]["calctype"]:
        sprint("Calculate Energy and Potential...")
        energypotential = GetEnergyPotential(
            ions, rho, E_v_Evaluator, calcType=["E","V"], linearii=linearii, linearie=linearie
        )
    elif "Potential" in config["JOB"]["calctype"]:
        sprint("Calculate Potential...")
        energypotential = GetEnergyPotential(
            ions, rho, E_v_Evaluator, calcType=["V"], linearii=linearii, linearie=linearie
        )
    elif "Density" in config["JOB"]["calctype"]:
        sprint("Only return density...")
        energypotential = {'TOTAL' : FunctionalOutput(name ='TOTAL', energy = 0.0)}
    else:
        sprint("Calculate Energy...")
        energypotential = GetEnergyPotential(
            ions, rho, E_v_Evaluator, calcType=["E"], linearii=linearii, linearie=linearie
        )
    sprint(format("Energy information", "-^80"))
    keys, ep = zip(*energypotential.items())
    values = [item.energy for item in ep]
    values = rho.mp.vsum(values)
    ep_w = dict(zip(keys, values))
    ke_energy = 0.0
    for key in sorted(keys):
        if key == "TOTAL":
            continue
        value = ep_w[key]
        sprint("{:>10s} energy (eV): {:22.15E}".format(key, ep_w[key]* ENERGY_CONV["Hartree"]["eV"]))
        if key.startswith('KEDF'): ke_energy += ep_w[key]
    etot = ep_w['TOTAL']
    sprint("{:>10s} energy (eV): {:22.15E}".format("TOTAL", etot * ENERGY_CONV["Hartree"]["eV"]))
    sprint("-" * 80)

    etot_eV = etot * ENERGY_CONV["Hartree"]["eV"]
    etot_eV_patom = etot * ENERGY_CONV["Hartree"]["eV"] / ions.nat
    fstr = "  {:<30s} : {:30.15f}"
    sprint(fstr.format("kedfs energy (a.u.)", ke_energy))
    sprint(fstr.format("kedfs energy (eV)", ke_energy* ENERGY_CONV["Hartree"]["eV"]))
    sprint(fstr.format("total energy (a.u.)", etot))
    sprint(fstr.format("total energy (eV)", etot_eV))
    sprint(fstr.format("total energy (eV/atom)", etot_eV_patom))
    ############################## Force ##############################
    if "Force" in config["JOB"]["calctype"]:
        sprint("Calculate Force...")
        forces = GetForces(ions, rho, E_v_Evaluator, linearii=linearii, linearie=linearie, PPlist=None)
        ############################## Output Force ##############################
        f = np.abs(forces["TOTAL"])
        fmax, fmin, fave = np.max(f), np.min(f), np.mean(f)
        fstr_f = " " * 8 + "{0:>22s} : {1:<22.5f}"
        sprint(fstr_f.format("Max force (a.u.)", fmax))
        sprint(fstr_f.format("Min force (a.u.)", fmin))
        sprint(fstr_f.format("Ave force (a.u.)", fave))
        # fstr_f =' ' * 16 + '{0:<22s}{1:<22s}{2:<22s}'
        # sprint(fstr_f.format('Max (a.u.)', 'Min (a.u.)', 'Ave (a.u.)'))
        # fstr_f =' ' * 16 + '{0:<22.5f} {1:<22.5f} {2:<22.5f}'
        # sprint(fstr_f.format(fmax, fmin, fave))
        sprint("-" * 80)
    ############################## Stress ##############################
    if "Stress" in config["JOB"]["calctype"]:
        sprint("Calculate Stress...")
        stress = GetStress(
            ions,
            rho,
            E_v_Evaluator,
            energypotential=energypotential,
            xc_options=config["EXC"],
            ke_options=config["KEDF"],
            linearii=linearii,
            linearie=linearie,
            PPlist=None,
        )
        ############################## Output stress ##############################
        fstr_s = " " * 16 + "{0[0]:12.5f} {0[1]:12.5f} {0[2]:12.5f}"
        if config["OUTPUT"]["stress"]:
            for key in sorted(stress.keys()):
                if key == "TOTAL":
                    continue
                value = stress[key]
                sprint("{:>10s} stress (a.u.): ".format(key))
                for i in range(3):
                    sprint(fstr_s.format(value[i]))
        sprint("{:>10s} stress (a.u.): ".format("TOTAL"))
        for i in range(3):
            sprint(fstr_s.format(stress["TOTAL"][i]))
        sprint("{:>10s} stress (GPa): ".format("TOTAL"))
        for i in range(3):
            sprint(fstr_s.format(stress["TOTAL"][i] * STRESS_CONV["Ha/Bohr3"]["GPa"]))
        sprint("-" * 80)
    ############################## Output Density ##############################
    if config["DENSITY"]["densityoutput"]:
        sprint("Write Density...")
        outfile = config["DENSITY"]["densityoutput"]
        write(outfile, rho, ions = ions)
    ############################## Output ##############################
    if config["OUTPUT"]["electrostatic_potential"]:
        sprint("Write electrostatic potential...")
        outfile = config["OUTPUT"]["electrostatic_potential"]
        v = get_electrostatic_potential(rho, E_v_Evaluator)
        write(outfile, v, ions = ions)
    results = {}
    results["density"] = rho
    results["energypotential"] = energypotential
    results["forces"] = forces
    results["stress"] = stress
    if hasattr(E_v_Evaluator, 'PSEUDO'):
        results["pseudo"] = PSEUDO
    # sprint('-' * 31, 'Time information', '-' * 31)
    # TimeData.reset() #Cleanup the data in TimeData
    # -----------------------------------------------------------------------
    return results


def GetEnergyPotential(ions, rho, EnergyEvaluator, calcType={"E","V"}, linearii=True, linearie=True):
    energypotential = {}
    ewaldobj = ewald(rho=rho, ions=ions, PME=linearii)
    energypotential["II"] = FunctionalOutput(name="Ewald", potential=np.zeros_like(rho), energy=ewaldobj.energy)

    energypotential["TOTAL"] = energypotential["II"].copy()
    funcDict = EnergyEvaluator.funcDict
    for key, func in funcDict.items():
        if func.type == "KEDF":
            results = func(rho, calcType=calcType, split=True)
            for key2 in results:
                energypotential["TOTAL"] += results[key2]
                energypotential["KEDF-" + key2.split('-')[-1]] = results[key2]
        else :
            results = func(rho, calcType=calcType)
            energypotential["TOTAL"] += results
            energypotential[func.type] = results

    # keys, ep = zip(*energypotential.items())
    # values = [item.energy for item in ep]
    # values = mp.vsum(values)
    # for item, v in zip(ep, values):
        # item.energy = v
    return energypotential


def GetForces(ions, rho, EnergyEvaluator, linearii=True, linearie=True, PPlist=None):
    forces = {}
    forces["PSEUDO"] = EnergyEvaluator.PSEUDO.force(rho)
    ewaldobj = ewald(rho=rho, ions=ions, verbose=False, PME=linearii)
    forces["II"] = ewaldobj.forces
    forces["TOTAL"] = forces["PSEUDO"] + forces["II"]
    forces["TOTAL"] = rho.mp.vsum(forces["TOTAL"])
    return forces


def GetStress_old(
    ions,
    rho,
    EnergyEvaluator,
    energypotential=None,
    energy=None,
    xc_options = {'xc' : 'LDA'},
    ke_options={"kedf" : "WT", "x": 1.0, "y": 1.0},
    linearii=True,
    linearie=True,
    PPlist=None,
):
    """
    Get stress tensor
    """
    #-----------------------------------------------------------------------
    KEDF_Stress_L= {
            "TF" : ["TF"],
            "VW": ["VW"],
            "X_TF_Y_VW": ["TF", "VW"],
            "TFVW": ["TF", "VW"],
            "WT": ["TF", "VW", "NL"],
            }
    ke = ke_options["kedf"]
    if ke not in KEDF_Stress_L :
        raise AttributeError("%s KEDF have not implemented for stress" % ke)
    kelist = KEDF_Stress_L[ke]
    #-----------------------------------------------------------------------
    #Initial energy dict
    energy = {}
    if energypotential is not None:
        for key in energypotential :
            energy[key] = energypotential[key].energy
    elif energy is None :
        funcDict = EnergyEvaluator.funcDict
        for key in funcDict :
            func = getattr(EnergyEvaluator, key)
            if func.type.startwith('KEDF'):
                for item in kelist :
                    energy['KEDF-' + item] = None
            else :
                energy[func.type] = None

    stress = {}
    stress['TOTAL'] = np.zeros((3, 3))

    for key1 in energy :
        if key1 == "TOTAL" :
            continue
        elif key1 == "II" :
            ewaldobj = ewald(rho=rho, ions=ions, verbose=False, PME=linearii)
            stress[key1] = ewaldobj.stress
        elif key1 == "XC" :
            stress[key1] = XCStress(rho, energy=energy[key1], **xc_options)
        elif key1 == 'HARTREE' :
            stress[key1] = HartreeFunctionalStress(rho, energy=energy[key1])
        elif key1 == 'PSEUDO' :
            stress[key1] = EnergyEvaluator.PSEUDO.stress(rho, energy=energy[key1])
        elif key1.startswith('KEDF') :
            if "TF" in key1 :
                stress[key1] = KEDFStress(rho, name="TF", energy=energy[key1], **ke_options)
            if "VW" in key1 :
                stress[key1] = KEDFStress(rho, name="VW", energy=energy[key1], **ke_options)
            if 'NL' in key1 :
                stress[key1] = KEDFStress(rho, name=ke, energy=energy[key1], **ke_options)
        else :
            raise AttributeError("%s have not implemented for stress" % key1)
        stress['TOTAL'] += stress[key1]

    for i in range(1, 3):
        for j in range(i - 1, -1, -1):
            stress["TOTAL"][i, j] = stress["TOTAL"][j, i]

    keys, values = zip(*stress.items())
    values = rho.mp.vsum(values)
    stress = dict(zip(keys, values))

    return stress

def InvertRunner(config, struct, EnergyEvaluater):
    file_rho_in = config["INVERSION"]["rho_in"]
    file_v_out = config["INVERSION"]["v_out"]
    rho_in_struct = read_system(file_rho_in, data_type='density')

    if struct.cell != rho_in_struct.cell:
        raise ValueError('The grid of the input density does not match the grid of the system')

    inv = Inverter()
    ext = inv(rho_in_struct.field, EnergyEvaluater)
    write(file_v_out, data=ext.v, ions=struct.ions, data_type='potential')

    return ext

def GetStress(
    ions,
    rho,
    EnergyEvaluator,
    linearii=True,
    ewaldobj= None,
    **kwargs
):
    """
    Get stress tensor
    """
    #-----------------------------------------------------------------------
    stress = {}
    if ewaldobj is None :
        ewaldobj = ewald(rho=rho, ions=ions, verbose=False, PME=linearii)
    stress['II'] = ewaldobj.stress
    stress['TOTAL'] = stress['II'].copy()

    funcDict = EnergyEvaluator.funcDict
    for key, func in funcDict.items():
        if func.type == "KEDF":
            results = func.stress(rho, split=True)
            for key2 in results:
                stress["TOTAL"] += results[key2]
                stress["KEDF-" + key2.split('-')[-1]] = results[key2]
        else :
            results = func.stress(rho)
            stress["TOTAL"] += results
            stress[func.type] = results

    for i in range(1, 3):
        for j in range(i - 1, -1, -1):
            stress["TOTAL"][i, j] = stress["TOTAL"][j, i]

    keys, values = zip(*stress.items())
    values = rho.mp.vsum(values)
    stress = dict(zip(keys, values))

    return stress<|MERGE_RESOLUTION|>--- conflicted
+++ resolved
@@ -73,12 +73,8 @@
 
     ############################## Grid  ##############################
     if grid is None:
-<<<<<<< HEAD
         grid = DirectGrid(lattice=lattice, nr=nr, full=config["GRID"]["gfull"], cplx=config["GRID"]["cplx"], mp=mp)
-=======
-        grid = DirectGrid(lattice=lattice, nr=nr, units=None, full=config["GRID"]["gfull"], cplx=config["GRID"]["cplx"], mp=mp)
     if mp is None : mp = grid.mp
->>>>>>> 3b5bac79
     ############################## PSEUDO  ##############################
     PPlist = {}
     for key in config["PP"]:
@@ -188,18 +184,10 @@
             sprint("#" * 80)
             sprint("MULTI-STEP: Perform %d optimization step" % istep)
             sprint("Grid size of %d" % istep, " step is ", nr)
-<<<<<<< HEAD
             grid2 = DirectGrid(lattice=grid.lattice, nr=nr, full=config["GRID"]["gfull"], mp=grid.mp)
-            rho_ini = interpolation_3d(rho, nr)
-            rho_ini[rho_ini < 1e-12] = 1e-12
-            rho_ini = DirectField(grid=grid2, griddata_3d=rho_ini, rank=1)
-            rho_ini *= charge_total / (np.sum(rho_ini) * rho_ini.grid.dV)
-=======
-            grid2 = DirectGrid(lattice=grid.lattice, nr=nr, units=None, full=config["GRID"]["gfull"], mp=grid.mp)
             rho_ini = DirectField(grid=grid2, rank=rho.rank)
             field2distrib(rho, rho_ini, root = 0)
             rho_ini *= charge_total / (np.sum(rho_ini.integral()))
->>>>>>> 3b5bac79
             # ions.restart()
             if hasattr(E_v_Evaluator, 'PSEUDO'):
                 PSEUDO=E_v_Evaluator.PSEUDO
