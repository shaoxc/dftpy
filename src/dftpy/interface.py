import numpy as np
import os
from dftpy.mpi import sprint
from dftpy.optimization import Optimization
from dftpy.functional import Functional
from dftpy.functional.total_functional import TotalFunctional
from dftpy.constants import LEN_CONV, ENERGY_CONV, STRESS_CONV
from dftpy.formats.io import read, read_density, write
from dftpy.ewald import ewald
from dftpy.grid import DirectGrid
from dftpy.field import DirectField
from dftpy.math_utils import bestFFTsize, interpolation_3d
from dftpy.functional.functional_output import FunctionalOutput
from dftpy.functional.semilocal_xc import LDAStress, PBEStress, XCStress
from dftpy.functional.kedf import KEDFStress
from dftpy.functional.hartree import HartreeFunctionalStress
from dftpy.config.config import PrintConf, ReadConf
from dftpy.system import System
from dftpy.inverter import Inverter
from dftpy.formats.xsf import XSF
from dftpy.formats.qepp import PP


def ConfigParser(config, ions=None, rhoini=None, pseudo=None, grid=None, mp = None):
    if isinstance(config, dict):
        pass
    elif isinstance(config, str):
        # config is a file
        config = ReadConf(config)
        PrintConf(config)

    # check the input
    if grid is not None and config["MATH"]["multistep"] > 1:
        raise AttributeError("Given the 'grid', can't use 'multistep' method anymore.")

    if ions is None:
        ions = read(
            config["PATH"]["cellpath"] +os.sep+ config["CELL"]["cellfile"],
            format=config["CELL"]["format"],
            names=config["CELL"]["elename"],
        )
    lattice = ions.pos.cell.lattice
    metric = np.dot(lattice.T, lattice)
    if config["GRID"]["nr"] is not None:
        nr = np.asarray(config["GRID"]["nr"])
    else:
        # spacing = config['GRID']['spacing']
        spacing = config["GRID"]["spacing"] * LEN_CONV["Angstrom"]["Bohr"]
        nr = np.zeros(3, dtype="int32")
        for i in range(3):
            nr[i] = int(np.sqrt(metric[i, i]) / spacing)
        sprint("The initial grid size is ", nr)
        nproc = 1
        # nr0 = nr.copy()
        for i in range(3):
            # if i == 0 :
                # if mp is not None : nproc = mp.comm.size
            # else :
                # nr[i] *= nr[0]/nr0[0]
            nr[i] = bestFFTsize(nr[i], nproc=nproc, **config["GRID"])
    sprint("The final grid size is ", nr)
    nr2 = nr.copy()
    if config["MATH"]["multistep"] > 1:
        nr = nr2 // config["MATH"]["multistep"]
        sprint("MULTI-STEP: Perform first optimization step")
        sprint("Grid size of 1  step is ", nr)

    ############################## Grid  ##############################
    if grid is None:
        grid = DirectGrid(lattice=lattice, nr=nr, units=None, full=config["GRID"]["gfull"], cplx=config["GRID"]["cplx"], mp=mp)
    ############################## PSEUDO  ##############################
    PPlist = {}
    for key in config["PP"]:
        ele = key.capitalize()
        PPlist[ele] = config["PATH"]["pppath"] +os.sep+ config["PP"][key]
    optional_kwargs = {}
    optional_kwargs["PP_list"] = PPlist
    optional_kwargs["ions"] = ions
    optional_kwargs["PME"] = config["MATH"]["linearie"]
    if not ions.Zval:
        if config["CELL"]["zval"]:
            elename = config["CELL"]["elename"]
            zval = config["CELL"]["zval"]
            for ele, z in zip(elename, zval):
                ions.Zval[ele] = z

    linearie = config["MATH"]["linearie"]
    if pseudo is None:
        # PSEUDO = LocalPseudo(grid=grid, ions=ions, PP_list=PPlist, PME=linearie)
        PSEUDO = Functional(type ='PSEUDO', grid=grid, ions=ions, PP_list=PPlist, PME=linearie)
    else:
        PSEUDO = pseudo

        PSEUDO.restart(full=False)
        PSEUDO.grid = grid
        PSEUDO.ions = ions
    KE = Functional(type="KEDF", name=config["KEDF"]["kedf"], **config["KEDF"])
    ############################## XC and Hartree ##############################
<<<<<<< HEAD
    HARTREE = FunctionalClass(type="HARTREE")
    XC = FunctionalClass(type="XC", name=config["EXC"]["xc"], **config["EXC"])
    if config["NONADIABATIC"]["nonadiabatic"] is None:
        DYNAMIC = None
    else:
        DYNAMIC = FunctionalClass(type="DYNAMIC", name=config["NONADIABATIC"]["nonadiabatic"], **config["NONADIABATIC"])
    E_v_Evaluator = TotalEnergyAndPotential(KineticEnergyFunctional=KE, XCFunctional=XC, HARTREE=HARTREE, PSEUDO=PSEUDO, DYNAMIC=DYNAMIC)
=======
    HARTREE = Functional(type="HARTREE")
    XC = Functional(type="XC", name=config["EXC"]["xc"], **config["EXC"])
>>>>>>> 4e5ccf4b
    ############################## Initial density ##############################
    zerosA = np.empty(grid.nnr, dtype=float)
    rho_ini = DirectField(grid=grid, griddata_C=zerosA, rank=1)
    density = None
    if rhoini is not None:
        density = rhoini.reshape(rhoini.shape[:3])
    elif config["DENSITY"]["densityini"] == "HEG":
        charge_total = ions.ncharge
        rho_ini[:] = charge_total / ions.pos.cell.volume
        # -----------------------------------------------------------------------
        # rho_ini[:] = charge_total/ions.pos.cell.volume + np.random.random(np.shape(rho_ini)) * 1E-2
        # rho_ini *= (charge_total / (np.sum(rho_ini) * rho_ini.grid.dV ))
        # -----------------------------------------------------------------------
    elif config["DENSITY"]["densityini"] == "Read":
        density = read_density(config["DENSITY"]["densityfile"])
    # normalization
    if density is not None:
        if not np.all(grid.nrR == density.shape[:3]):
            density = interpolation_3d(density, grid.nrR)
            # density = prolongation(density)
            density[density < 1e-12] = 1e-12
        grid.scatter(density, out = rho_ini)
        charge_total = ions.ncharge
        rho_ini *= charge_total / rho_ini.integral()
    # rho_ini[:] = density.reshape(rho_ini.shape, order='F')
    ############################## add spin magmom ##############################
    nspin=config["DENSITY"]["nspin"]
    if nspin > 1 :
        magmom = config["DENSITY"]["magmom"]
        rho_spin = np.tile(rho_ini, (nspin, 1, 1, 1))
        for ip in range(nspin):
            rho_spin[ip] = 1.0/nspin * rho_spin[ip] + 1.0/nspin *(-1)**ip * magmom/ ions.pos.cell.volume
        rho_ini = DirectField(grid=grid, griddata_3d=rho_spin, rank=nspin)
    #-----------------------------------------------------------------------
    struct = System(ions, grid, name='density', field=rho_ini)
<<<<<<< HEAD
=======
    E_v_Evaluator = TotalFunctional(KineticEnergyFunctional=KE, XCFunctional=XC, HARTREE=HARTREE, PSEUDO=PSEUDO)
>>>>>>> 4e5ccf4b
    # The last is a dictionary, which return some properties are used for different situations.
    others = {
        "struct": struct,
        "E_v_Evaluator": E_v_Evaluator,
        "nr2": nr2,
    }
    return config, others


def OptimizeDensityConf(config, struct, E_v_Evaluator, nr2 = None):
    ions = struct.ions
    rho_ini = struct.field
    grid = rho_ini.grid
    if hasattr(E_v_Evaluator, 'PSEUDO'):
        PSEUDO=E_v_Evaluator.PSEUDO
    nr = grid.nr
    charge_total = ions.ncharge
    if "Optdensity" in config["JOB"]["task"]:
        optimization_options = config["OPT"]
        optimization_options["econv"] *= ions.nat
        # if config['MATH']['twostep'] :
        # optimization_options["econv"] *= 10
        opt = Optimization(
            EnergyEvaluator=E_v_Evaluator,
            optimization_options=optimization_options,
            optimization_method=config["OPT"]["method"],
        )
        rho = opt.optimize_rho(guess_rho=rho_ini)
        # perform second step, dense grid
        # -----------------------------------------------------------------------
        for istep in range(2, config["MATH"]["multistep"] + 1):
            if istep == config["MATH"]["multistep"]:
                if nr2 is None :
                    nr2 = nr * 2
                nr = nr2
            else:
                nr = nr * 2
            sprint("#" * 80)
            sprint("MULTI-STEP: Perform %d optimization step" % istep)
            sprint("Grid size of %d" % istep, " step is ", nr)
            grid2 = DirectGrid(lattice=grid.lattice, nr=nr, units=None, full=config["GRID"]["gfull"], mp=grid.mp)
            rho_ini = interpolation_3d(rho, nr)
            rho_ini[rho_ini < 1e-12] = 1e-12
            rho_ini = DirectField(grid=grid2, griddata_3d=rho_ini, rank=1)
            rho_ini *= charge_total / (np.sum(rho_ini) * rho_ini.grid.dV)
            # ions.restart()
            if hasattr(E_v_Evaluator, 'PSEUDO'):
                PSEUDO=E_v_Evaluator.PSEUDO
                PSEUDO.restart(full=False, ions=PSEUDO.ions, grid=grid2)
            opt = Optimization(
                EnergyEvaluator=E_v_Evaluator,
                optimization_options=optimization_options,
                optimization_method=config["OPT"]["method"],
            )
            rho = opt.optimize_rho(guess_rho=rho_ini)
        optimization_options["econv"] /= ions.nat  # reset the value
    else:
        rho = rho_ini
    ############################## calctype  ##############################
    linearii = config["MATH"]["linearii"]
    linearie = config["MATH"]["linearie"]
    energypotential = {}
    forces = {}
    stress = {}
    sprint("-" * 80)
    if "Both" in config["JOB"]["calctype"]:
        sprint("Calculate Energy and Potential...")
        energypotential = GetEnergyPotential(
            ions, rho, E_v_Evaluator, calcType=["E","V"], linearii=linearii, linearie=linearie
        )
    elif "Potential" in config["JOB"]["calctype"]:
        sprint("Calculate Potential...")
        energypotential = GetEnergyPotential(
            ions, rho, E_v_Evaluator, calcType=["V"], linearii=linearii, linearie=linearie
        )
    elif "Density" in config["JOB"]["calctype"]:
        sprint("Only return density...")
        energypotential = {'TOTAL' : FunctionalOutput(name ='TOTAL', energy = 0.0)}
    else:
        sprint("Calculate Energy...")
        energypotential = GetEnergyPotential(
            ions, rho, E_v_Evaluator, calcType=["E"], linearii=linearii, linearie=linearie
        )
    sprint(format("Energy information", "-^80"))
    keys, ep = zip(*energypotential.items())
    values = [item.energy for item in ep]
    values = rho.mp.vsum(values)
    ep_w = dict(zip(keys, values))
    for key in sorted(keys):
        if key == "TOTAL":
            continue
        value = ep_w[key]
        sprint("{:>10s} energy (eV): {:22.15E}".format(key, ep_w[key]* ENERGY_CONV["Hartree"]["eV"]))
    etot = ep_w['TOTAL']
    sprint("{:>10s} energy (eV): {:22.15E}".format("TOTAL", etot * ENERGY_CONV["Hartree"]["eV"]))
    sprint("-" * 80)

    etot_eV = etot * ENERGY_CONV["Hartree"]["eV"]
    etot_eV_patom = etot * ENERGY_CONV["Hartree"]["eV"] / ions.nat
    fstr = "  {:<30s} : {:30.15f}"
    sprint(fstr.format("total energy (a.u.)", etot))
    sprint(fstr.format("total energy (eV)", etot_eV))
    sprint(fstr.format("total energy (eV/atom)", etot_eV_patom))
    ############################## Force ##############################
    if "Force" in config["JOB"]["calctype"]:
        sprint("Calculate Force...")
        forces = GetForces(ions, rho, E_v_Evaluator, linearii=linearii, linearie=linearie, PPlist=None)
        ############################## Output Force ##############################
        f = np.abs(forces["TOTAL"])
        fmax, fmin, fave = np.max(f), np.min(f), np.mean(f)
        fstr_f = " " * 8 + "{0:>22s} : {1:<22.5f}"
        sprint(fstr_f.format("Max force (a.u.)", fmax))
        sprint(fstr_f.format("Min force (a.u.)", fmin))
        sprint(fstr_f.format("Ave force (a.u.)", fave))
        # fstr_f =' ' * 16 + '{0:<22s}{1:<22s}{2:<22s}'
        # sprint(fstr_f.format('Max (a.u.)', 'Min (a.u.)', 'Ave (a.u.)'))
        # fstr_f =' ' * 16 + '{0:<22.5f} {1:<22.5f} {2:<22.5f}'
        # sprint(fstr_f.format(fmax, fmin, fave))
        sprint("-" * 80)
    ############################## Stress ##############################
    if "Stress" in config["JOB"]["calctype"]:
        sprint("Calculate Stress...")
        stress = GetStress(
            ions,
            rho,
            E_v_Evaluator,
            energypotential=energypotential,
            xc=config["EXC"]["xc"],
            ke=config["KEDF"]["kedf"],
            ke_options=config["KEDF"],
            linearii=linearii,
            linearie=linearie,
            PPlist=None,
        )
        ############################## Output stress ##############################
        fstr_s = " " * 16 + "{0[0]:12.5f} {0[1]:12.5f} {0[2]:12.5f}"
        if config["OUTPUT"]["stress"]:
            for key in sorted(stress.keys()):
                if key == "TOTAL":
                    continue
                value = stress[key]
                sprint("{:>10s} stress (a.u.): ".format(key))
                for i in range(3):
                    sprint(fstr_s.format(value[i]))
        sprint("{:>10s} stress (a.u.): ".format("TOTAL"))
        for i in range(3):
            sprint(fstr_s.format(stress["TOTAL"][i]))
        sprint("{:>10s} stress (GPa): ".format("TOTAL"))
        for i in range(3):
            sprint(fstr_s.format(stress["TOTAL"][i] * STRESS_CONV["Ha/Bohr3"]["GPa"]))
        sprint("-" * 80)
    ############################## Output Density ##############################
    if config["DENSITY"]["densityoutput"]:
        sprint("Write Density...")
        outfile = config["DENSITY"]["densityoutput"]
        write(outfile, rho, ions = ions)
    ############################## Output ##############################
    results = {}
    results["density"] = rho
    results["energypotential"] = energypotential
    results["forces"] = forces
    results["stress"] = stress
    if hasattr(E_v_Evaluator, 'PSEUDO'):
        results["pseudo"] = PSEUDO
    # sprint('-' * 31, 'Time information', '-' * 31)
    # TimeData.reset() #Cleanup the data in TimeData
    # -----------------------------------------------------------------------
    return results


def GetEnergyPotential(ions, rho, EnergyEvaluator, calcType={"E","V"}, linearii=True, linearie=True):
    energypotential = {}
    ewaldobj = ewald(rho=rho, ions=ions, PME=linearii)
    energypotential["II"] = FunctionalOutput(name="Ewald", potential=np.zeros_like(rho), energy=ewaldobj.energy)

    energypotential["TOTAL"] = energypotential["II"].copy()
    funcDict = EnergyEvaluator.funcDict
    for key, func in funcDict.items():
        if func.type == "KEDF":
            results = func(rho, calcType=calcType, split=True)
            for key2 in results:
                energypotential["TOTAL"] += results[key2]
                energypotential["KEDF-" + key2] = results[key2]
        else :
            results = func(rho, calcType=calcType)
            energypotential["TOTAL"] += results
            energypotential[func.type] = results

    # keys, ep = zip(*energypotential.items())
    # values = [item.energy for item in ep]
    # values = mp.vsum(values)
    # for item, v in zip(ep, values):
        # item.energy = v
    return energypotential


def GetForces(ions, rho, EnergyEvaluator, linearii=True, linearie=True, PPlist=None):
    forces = {}
    forces["PSEUDO"] = EnergyEvaluator.PSEUDO.force(rho)
    ewaldobj = ewald(rho=rho, ions=ions, verbose=False, PME=linearii)
    forces["II"] = ewaldobj.forces
    forces["TOTAL"] = forces["PSEUDO"] + forces["II"]
    forces["TOTAL"] = rho.mp.vsum(forces["TOTAL"])
    return forces


def GetStress(
    ions,
    rho,
    EnergyEvaluator,
    energypotential=None,
    energy=None,
    xc="LDA",
    ke="WT",
    ke_options={"x": 1.0, "y": 1.0},
    linearii=True,
    linearie=True,
    PPlist=None,
):
    """
    Get stress tensor
    """
    #-----------------------------------------------------------------------
    KEDF_Stress_L= {
            "TF" : ["TF"],
            "vW": ["TF"],
            "x_TF_y_vW": ["TF", "vW"],
            "TFvW": ["TF", "vW"],
            "WT": ["TF", "vW", "NL"],
            }
    if ke not in KEDF_Stress_L :
        raise AttributeError("%s KEDF have not implemented for stress" % ke)
    kelist = KEDF_Stress_L[ke]
    #-----------------------------------------------------------------------
    #Initial energy dict
    energy = {}
    if energypotential is not None:
        for key in energypotential :
            energy[key] = energypotential[key].energy
    elif energy is None :
        funcDict = EnergyEvaluator.funcDict
        for key in funcDict :
            func = getattr(EnergyEvaluator, key)
            if func.type.startwith('KEDF'):
                for item in kelist :
                    energy['KEDF-' + item] = None
            else :
                energy[func.type] = None

    stress = {}
    stress['TOTAL'] = np.zeros((3, 3))

    for key1 in energy :
        if key1 == "TOTAL" :
            continue
        elif key1 == "II" :
            ewaldobj = ewald(rho=rho, ions=ions, verbose=False, PME=linearii)
            stress[key1] = ewaldobj.stress
        elif key1 == "XC" :
            if xc == "LDA":
                stress[key1] = LDAStress(rho, energy=energy[key1])
                # stress[key1] = XCStress(rho, name='LDA')
            elif xc == "PBE" :
                stress[key1] = PBEStress(rho, energy=energy[key1])
            else :
                stress[key1] = XCStress(rho, x_str='gga_x_pbe', c_str='gga_c_pbe', energy=energy[key1])
        elif key1 == 'HARTREE' :
            stress[key1] = HartreeFunctionalStress(rho, energy=energy[key1])
        elif key1 == 'PSEUDO' :
            stress[key1] = EnergyEvaluator.PSEUDO.stress(rho, energy=energy[key1])
        elif key1.startswith('KEDF') :
            if "TF" in key1 :
                stress[key1] = KEDFStress(rho, name="TF", energy=energy[key1], **ke_options)
            if "vW" in key1 :
                stress[key1] = KEDFStress(rho, name="vW", energy=energy[key1], **ke_options)
            if 'NL' in key1 :
                stress[key1] = KEDFStress(rho, name=ke, energy=energy[key1], **ke_options)
        else :
            raise AttributeError("%s have not implemented for stress" % key1)
        stress['TOTAL'] += stress[key1]

    for i in range(1, 3):
        for j in range(i - 1, -1, -1):
            stress["TOTAL"][i, j] = stress["TOTAL"][j, i]

    keys, values = zip(*stress.items())
    values = rho.mp.vsum(values)
    stress = dict(zip(keys, values))

    return stress

def InvertRunner(config, struct, EnergyEvaluater):
    file_rho_in = config["INVERSION"]["rho_in"]
    file_v_out = config["INVERSION"]["v_out"]
    rho_in_struct = PP(file_rho_in).read()

    if struct.cell != rho_in_struct.cell:
        raise ValueError('The grid of the input density does not match the grid of the system')

    inv = Inverter()
    ext, rho = inv(rho_in_struct.field, EnergyEvaluater)
    xsf = XSF(file_v_out)
    xsf.write(struct, field=ext.v)
    #xsf = XSF('./rho.xsf')
    #xsf.write(struct, field=rho)

    return ext<|MERGE_RESOLUTION|>--- conflicted
+++ resolved
@@ -96,18 +96,14 @@
         PSEUDO.ions = ions
     KE = Functional(type="KEDF", name=config["KEDF"]["kedf"], **config["KEDF"])
     ############################## XC and Hartree ##############################
-<<<<<<< HEAD
-    HARTREE = FunctionalClass(type="HARTREE")
-    XC = FunctionalClass(type="XC", name=config["EXC"]["xc"], **config["EXC"])
+    HARTREE = Functional(type="HARTREE")
+    XC = Functional(type="XC", name=config["EXC"]["xc"], **config["EXC"])
     if config["NONADIABATIC"]["nonadiabatic"] is None:
         DYNAMIC = None
     else:
-        DYNAMIC = FunctionalClass(type="DYNAMIC", name=config["NONADIABATIC"]["nonadiabatic"], **config["NONADIABATIC"])
-    E_v_Evaluator = TotalEnergyAndPotential(KineticEnergyFunctional=KE, XCFunctional=XC, HARTREE=HARTREE, PSEUDO=PSEUDO, DYNAMIC=DYNAMIC)
-=======
-    HARTREE = Functional(type="HARTREE")
-    XC = Functional(type="XC", name=config["EXC"]["xc"], **config["EXC"])
->>>>>>> 4e5ccf4b
+        DYNAMIC = Functional(type="DYNAMIC", name=config["NONADIABATIC"]["nonadiabatic"], **config["NONADIABATIC"])
+    E_v_Evaluator = TotalFunctional(KineticEnergyFunctional=KE, XCFunctional=XC, HARTREE=HARTREE, PSEUDO=PSEUDO,
+                                DYNAMIC=DYNAMIC)
     ############################## Initial density ##############################
     zerosA = np.empty(grid.nnr, dtype=float)
     rho_ini = DirectField(grid=grid, griddata_C=zerosA, rank=1)
@@ -143,10 +139,6 @@
         rho_ini = DirectField(grid=grid, griddata_3d=rho_spin, rank=nspin)
     #-----------------------------------------------------------------------
     struct = System(ions, grid, name='density', field=rho_ini)
-<<<<<<< HEAD
-=======
-    E_v_Evaluator = TotalFunctional(KineticEnergyFunctional=KE, XCFunctional=XC, HARTREE=HARTREE, PSEUDO=PSEUDO)
->>>>>>> 4e5ccf4b
     # The last is a dictionary, which return some properties are used for different situations.
     others = {
         "struct": struct,
